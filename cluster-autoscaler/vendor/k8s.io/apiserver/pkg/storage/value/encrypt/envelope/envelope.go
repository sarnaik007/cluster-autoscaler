/*
Copyright 2017 The Kubernetes Authors.

Licensed under the Apache License, Version 2.0 (the "License");
you may not use this file except in compliance with the License.
You may obtain a copy of the License at

    http://www.apache.org/licenses/LICENSE-2.0

Unless required by applicable law or agreed to in writing, software
distributed under the License is distributed on an "AS IS" BASIS,
WITHOUT WARRANTIES OR CONDITIONS OF ANY KIND, either express or implied.
See the License for the specific language governing permissions and
limitations under the License.
*/

// Package envelope transforms values for storage at rest using a Envelope provider
package envelope

import (
	"context"
	"crypto/aes"
	"crypto/cipher"
	"crypto/rand"
	"encoding/base64"
	"fmt"
	"time"

	"k8s.io/apiserver/pkg/storage/value"
	"k8s.io/apiserver/pkg/storage/value/encrypt/envelope/metrics"
	"k8s.io/utils/lru"

	"golang.org/x/crypto/cryptobyte"
)

func init() {
	value.RegisterMetrics()
	metrics.RegisterMetrics()
}

// Service allows encrypting and decrypting data using an external Key Management Service.
type Service interface {
	// Decrypt a given bytearray to obtain the original data as bytes.
	Decrypt(data []byte) ([]byte, error)
	// Encrypt bytes to a ciphertext.
	Encrypt(data []byte) ([]byte, error)
}

type envelopeTransformer struct {
	envelopeService Service

	// transformers is a thread-safe LRU cache which caches decrypted DEKs indexed by their encrypted form.
	transformers *lru.Cache

	// baseTransformerFunc creates a new transformer for encrypting the data with the DEK.
	baseTransformerFunc func(cipher.Block) value.Transformer

	cacheSize    int
	cacheEnabled bool
}

// NewEnvelopeTransformer returns a transformer which implements a KEK-DEK based envelope encryption scheme.
// It uses envelopeService to encrypt and decrypt DEKs. Respective DEKs (in encrypted form) are prepended to
// the data items they encrypt. A cache (of size cacheSize) is maintained to store the most recently
// used decrypted DEKs in memory.
func NewEnvelopeTransformer(envelopeService Service, cacheSize int, baseTransformerFunc func(cipher.Block) value.Transformer) (value.Transformer, error) {
	var (
		cache *lru.Cache
	)

	if cacheSize > 0 {
		cache = lru.New(cacheSize)
	}
	return &envelopeTransformer{
		envelopeService:     envelopeService,
		transformers:        cache,
		baseTransformerFunc: baseTransformerFunc,
		cacheEnabled:        cacheSize > 0,
		cacheSize:           cacheSize,
	}, nil
}

// TransformFromStorage decrypts data encrypted by this transformer using envelope encryption.
func (t *envelopeTransformer) TransformFromStorage(ctx context.Context, data []byte, dataCtx value.Context) ([]byte, bool, error) {
<<<<<<< HEAD
	recordArrival(fromStorageLabel, time.Now())
=======
	metrics.RecordArrival(metrics.FromStorageLabel, time.Now())
>>>>>>> e8d3e9b1

	// Read the 16 bit length-of-DEK encoded at the start of the encrypted DEK. 16 bits can
	// represent a maximum key length of 65536 bytes. We are using a 256 bit key, whose
	// length cannot fit in 8 bits (1 byte). Thus, we use 16 bits (2 bytes) to store the length.
	var encKey cryptobyte.String
	s := cryptobyte.String(data)
	if ok := s.ReadUint16LengthPrefixed(&encKey); !ok {
		return nil, false, fmt.Errorf("invalid data encountered by envelope transformer: failed to read uint16 length prefixed data")
	}

	encData := []byte(s)

	// Look up the decrypted DEK from cache or Envelope.
	transformer := t.getTransformer(encKey)
	if transformer == nil {
		if t.cacheEnabled {
			value.RecordCacheMiss()
		}
		key, err := t.envelopeService.Decrypt(encKey)
		if err != nil {
			// Do NOT wrap this err using fmt.Errorf() or similar functions
			// because this gRPC status error has useful error code when
			// record the metric.
			return nil, false, err
		}

		transformer, err = t.addTransformer(encKey, key)
		if err != nil {
			return nil, false, err
		}
	}

	return transformer.TransformFromStorage(ctx, encData, dataCtx)
}

// TransformToStorage encrypts data to be written to disk using envelope encryption.
func (t *envelopeTransformer) TransformToStorage(ctx context.Context, data []byte, dataCtx value.Context) ([]byte, error) {
<<<<<<< HEAD
	recordArrival(toStorageLabel, time.Now())
=======
	metrics.RecordArrival(metrics.ToStorageLabel, time.Now())
>>>>>>> e8d3e9b1
	newKey, err := generateKey(32)
	if err != nil {
		return nil, err
	}

	encKey, err := t.envelopeService.Encrypt(newKey)
	if err != nil {
		// Do NOT wrap this err using fmt.Errorf() or similar functions
		// because this gRPC status error has useful error code when
		// record the metric.
		return nil, err
	}

	transformer, err := t.addTransformer(encKey, newKey)
	if err != nil {
		return nil, err
	}

	result, err := transformer.TransformToStorage(ctx, data, dataCtx)
	if err != nil {
		return nil, err
	}
	// Append the length of the encrypted DEK as the first 2 bytes.
	b := cryptobyte.NewBuilder(nil)
	b.AddUint16LengthPrefixed(func(b *cryptobyte.Builder) {
		b.AddBytes([]byte(encKey))
	})
	b.AddBytes(result)

	return b.Bytes()
}

var _ value.Transformer = &envelopeTransformer{}

// addTransformer inserts a new transformer to the Envelope cache of DEKs for future reads.
func (t *envelopeTransformer) addTransformer(encKey []byte, key []byte) (value.Transformer, error) {
	block, err := aes.NewCipher(key)
	if err != nil {
		return nil, err
	}
	transformer := t.baseTransformerFunc(block)
	// Use base64 of encKey as the key into the cache because hashicorp/golang-lru
	// cannot hash []uint8.
	if t.cacheEnabled {
		t.transformers.Add(base64.StdEncoding.EncodeToString(encKey), transformer)
		metrics.RecordDekCacheFillPercent(float64(t.transformers.Len()) / float64(t.cacheSize))
	}
	return transformer, nil
}

// getTransformer fetches the transformer corresponding to encKey from cache, if it exists.
func (t *envelopeTransformer) getTransformer(encKey []byte) value.Transformer {
	if !t.cacheEnabled {
		return nil
	}

	_transformer, found := t.transformers.Get(base64.StdEncoding.EncodeToString(encKey))
	if found {
		return _transformer.(value.Transformer)
	}
	return nil
}

// generateKey generates a random key using system randomness.
func generateKey(length int) (key []byte, err error) {
	defer func(start time.Time) {
		value.RecordDataKeyGeneration(start, err)
	}(time.Now())
	key = make([]byte, length)
	if _, err = rand.Read(key); err != nil {
		return nil, err
	}

	return key, nil
}<|MERGE_RESOLUTION|>--- conflicted
+++ resolved
@@ -82,11 +82,7 @@
 
 // TransformFromStorage decrypts data encrypted by this transformer using envelope encryption.
 func (t *envelopeTransformer) TransformFromStorage(ctx context.Context, data []byte, dataCtx value.Context) ([]byte, bool, error) {
-<<<<<<< HEAD
-	recordArrival(fromStorageLabel, time.Now())
-=======
 	metrics.RecordArrival(metrics.FromStorageLabel, time.Now())
->>>>>>> e8d3e9b1
 
 	// Read the 16 bit length-of-DEK encoded at the start of the encrypted DEK. 16 bits can
 	// represent a maximum key length of 65536 bytes. We are using a 256 bit key, whose
@@ -124,11 +120,7 @@
 
 // TransformToStorage encrypts data to be written to disk using envelope encryption.
 func (t *envelopeTransformer) TransformToStorage(ctx context.Context, data []byte, dataCtx value.Context) ([]byte, error) {
-<<<<<<< HEAD
-	recordArrival(toStorageLabel, time.Now())
-=======
 	metrics.RecordArrival(metrics.ToStorageLabel, time.Now())
->>>>>>> e8d3e9b1
 	newKey, err := generateKey(32)
 	if err != nil {
 		return nil, err
