--- conflicted
+++ resolved
@@ -25,46 +25,22 @@
 	"k8s.io/klog/v2"
 )
 
-<<<<<<< HEAD
-const (
-	// the minimum number of seats a request must occupy
-	minimumSeats = 1
-
-	// the maximum number of seats a request can occupy
-	//
-	// NOTE: work_estimate_seats_samples metric uses the value of maximumSeats
-	// as the upper bound, so when we change maximumSeats we should also
-	// update the buckets of the metric.
-	maximumSeats = 10
-)
-
-=======
->>>>>>> e8d3e9b1
 // WorkEstimate carries three of the four parameters that determine the work in a request.
 // The fourth parameter is the duration of the initial phase of execution.
 type WorkEstimate struct {
 	// InitialSeats is the number of seats occupied while the server is
 	// executing this request.
-<<<<<<< HEAD
-	InitialSeats uint
-
-	// FinalSeats is the number of seats occupied at the end,
-	// during the AdditionalLatency.
-	FinalSeats uint
-=======
 	InitialSeats uint64
 
 	// FinalSeats is the number of seats occupied at the end,
 	// during the AdditionalLatency.
 	FinalSeats uint64
->>>>>>> e8d3e9b1
 
 	// AdditionalLatency specifies the additional duration the seats allocated
 	// to this request must be reserved after the given request had finished.
 	// AdditionalLatency should not have any impact on the user experience, the
 	// caller must not experience this additional latency.
 	AdditionalLatency time.Duration
-<<<<<<< HEAD
 }
 
 // MaxSeats returns the maximum number of seats the request occupies over the
@@ -77,20 +53,6 @@
 	return int(we.FinalSeats)
 }
 
-=======
-}
-
-// MaxSeats returns the maximum number of seats the request occupies over the
-// phases of being served.
-func (we *WorkEstimate) MaxSeats() int {
-	if we.InitialSeats >= we.FinalSeats {
-		return int(we.InitialSeats)
-	}
-
-	return int(we.FinalSeats)
-}
-
->>>>>>> e8d3e9b1
 // objectCountGetterFunc represents a function that gets the total
 // number of objects for a given resource.
 type objectCountGetterFunc func(string) (int64, error)
@@ -102,19 +64,12 @@
 // NewWorkEstimator estimates the work that will be done by a given request,
 // if no WorkEstimatorFunc matches the given request then the default
 // work estimate of 1 seat is allocated to the request.
-<<<<<<< HEAD
-func NewWorkEstimator(objectCountFn objectCountGetterFunc, watchCountFn watchCountGetterFunc) WorkEstimatorFunc {
-	estimator := &workEstimator{
-		listWorkEstimator:     newListWorkEstimator(objectCountFn),
-		mutatingWorkEstimator: newMutatingWorkEstimator(watchCountFn),
-=======
 func NewWorkEstimator(objectCountFn objectCountGetterFunc, watchCountFn watchCountGetterFunc, config *WorkEstimatorConfig) WorkEstimatorFunc {
 	estimator := &workEstimator{
 		minimumSeats:          config.MinimumSeats,
 		maximumSeats:          config.MaximumSeats,
 		listWorkEstimator:     newListWorkEstimator(objectCountFn, config),
 		mutatingWorkEstimator: newMutatingWorkEstimator(watchCountFn, config),
->>>>>>> e8d3e9b1
 	}
 	return estimator.estimate
 }
@@ -129,13 +84,10 @@
 }
 
 type workEstimator struct {
-<<<<<<< HEAD
-=======
 	// the minimum number of seats a request must occupy
 	minimumSeats uint64
 	// the maximum number of seats a request can occupy
 	maximumSeats uint64
->>>>>>> e8d3e9b1
 	// listWorkEstimator estimates work for list request(s)
 	listWorkEstimator WorkEstimatorFunc
 	// mutatingWorkEstimator calculates the width of mutating request(s)
@@ -147,11 +99,7 @@
 	if !ok {
 		klog.ErrorS(fmt.Errorf("no RequestInfo found in context"), "Failed to estimate work for the request", "URI", r.RequestURI)
 		// no RequestInfo should never happen, but to be on the safe side let's return maximumSeats
-<<<<<<< HEAD
-		return WorkEstimate{InitialSeats: maximumSeats}
-=======
 		return WorkEstimate{InitialSeats: e.maximumSeats}
->>>>>>> e8d3e9b1
 	}
 
 	switch requestInfo.Verb {
@@ -161,9 +109,5 @@
 		return e.mutatingWorkEstimator.EstimateWork(r, flowSchemaName, priorityLevelName)
 	}
 
-<<<<<<< HEAD
-	return WorkEstimate{InitialSeats: minimumSeats}
-=======
 	return WorkEstimate{InitialSeats: e.minimumSeats}
->>>>>>> e8d3e9b1
 }