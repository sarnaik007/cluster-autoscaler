/*
Copyright The Kubernetes Authors.

Licensed under the Apache License, Version 2.0 (the "License");
you may not use this file except in compliance with the License.
You may obtain a copy of the License at

    http://www.apache.org/licenses/LICENSE-2.0

Unless required by applicable law or agreed to in writing, software
distributed under the License is distributed on an "AS IS" BASIS,
WITHOUT WARRANTIES OR CONDITIONS OF ANY KIND, either express or implied.
See the License for the specific language governing permissions and
limitations under the License.
*/

// Code generated by client-gen. DO NOT EDIT.

package kubernetes

import (
	"fmt"
	"net/http"

	discovery "k8s.io/client-go/discovery"
	admissionregistrationv1 "k8s.io/client-go/kubernetes/typed/admissionregistration/v1"
	admissionregistrationv1beta1 "k8s.io/client-go/kubernetes/typed/admissionregistration/v1beta1"
	internalv1alpha1 "k8s.io/client-go/kubernetes/typed/apiserverinternal/v1alpha1"
	appsv1 "k8s.io/client-go/kubernetes/typed/apps/v1"
	appsv1beta1 "k8s.io/client-go/kubernetes/typed/apps/v1beta1"
	appsv1beta2 "k8s.io/client-go/kubernetes/typed/apps/v1beta2"
	authenticationv1 "k8s.io/client-go/kubernetes/typed/authentication/v1"
	authenticationv1beta1 "k8s.io/client-go/kubernetes/typed/authentication/v1beta1"
	authorizationv1 "k8s.io/client-go/kubernetes/typed/authorization/v1"
	authorizationv1beta1 "k8s.io/client-go/kubernetes/typed/authorization/v1beta1"
	autoscalingv1 "k8s.io/client-go/kubernetes/typed/autoscaling/v1"
	autoscalingv2 "k8s.io/client-go/kubernetes/typed/autoscaling/v2"
	autoscalingv2beta1 "k8s.io/client-go/kubernetes/typed/autoscaling/v2beta1"
	autoscalingv2beta2 "k8s.io/client-go/kubernetes/typed/autoscaling/v2beta2"
	batchv1 "k8s.io/client-go/kubernetes/typed/batch/v1"
	batchv1beta1 "k8s.io/client-go/kubernetes/typed/batch/v1beta1"
	certificatesv1 "k8s.io/client-go/kubernetes/typed/certificates/v1"
	certificatesv1beta1 "k8s.io/client-go/kubernetes/typed/certificates/v1beta1"
	coordinationv1 "k8s.io/client-go/kubernetes/typed/coordination/v1"
	coordinationv1beta1 "k8s.io/client-go/kubernetes/typed/coordination/v1beta1"
	corev1 "k8s.io/client-go/kubernetes/typed/core/v1"
	discoveryv1 "k8s.io/client-go/kubernetes/typed/discovery/v1"
	discoveryv1beta1 "k8s.io/client-go/kubernetes/typed/discovery/v1beta1"
	eventsv1 "k8s.io/client-go/kubernetes/typed/events/v1"
	eventsv1beta1 "k8s.io/client-go/kubernetes/typed/events/v1beta1"
	extensionsv1beta1 "k8s.io/client-go/kubernetes/typed/extensions/v1beta1"
	flowcontrolv1alpha1 "k8s.io/client-go/kubernetes/typed/flowcontrol/v1alpha1"
	flowcontrolv1beta1 "k8s.io/client-go/kubernetes/typed/flowcontrol/v1beta1"
	flowcontrolv1beta2 "k8s.io/client-go/kubernetes/typed/flowcontrol/v1beta2"
	networkingv1 "k8s.io/client-go/kubernetes/typed/networking/v1"
	networkingv1alpha1 "k8s.io/client-go/kubernetes/typed/networking/v1alpha1"
	networkingv1beta1 "k8s.io/client-go/kubernetes/typed/networking/v1beta1"
	nodev1 "k8s.io/client-go/kubernetes/typed/node/v1"
	nodev1alpha1 "k8s.io/client-go/kubernetes/typed/node/v1alpha1"
	nodev1beta1 "k8s.io/client-go/kubernetes/typed/node/v1beta1"
	policyv1 "k8s.io/client-go/kubernetes/typed/policy/v1"
	policyv1beta1 "k8s.io/client-go/kubernetes/typed/policy/v1beta1"
	rbacv1 "k8s.io/client-go/kubernetes/typed/rbac/v1"
	rbacv1alpha1 "k8s.io/client-go/kubernetes/typed/rbac/v1alpha1"
	rbacv1beta1 "k8s.io/client-go/kubernetes/typed/rbac/v1beta1"
	schedulingv1 "k8s.io/client-go/kubernetes/typed/scheduling/v1"
	schedulingv1alpha1 "k8s.io/client-go/kubernetes/typed/scheduling/v1alpha1"
	schedulingv1beta1 "k8s.io/client-go/kubernetes/typed/scheduling/v1beta1"
	storagev1 "k8s.io/client-go/kubernetes/typed/storage/v1"
	storagev1alpha1 "k8s.io/client-go/kubernetes/typed/storage/v1alpha1"
	storagev1beta1 "k8s.io/client-go/kubernetes/typed/storage/v1beta1"
	rest "k8s.io/client-go/rest"
	flowcontrol "k8s.io/client-go/util/flowcontrol"
)

type Interface interface {
	Discovery() discovery.DiscoveryInterface
	AdmissionregistrationV1() admissionregistrationv1.AdmissionregistrationV1Interface
	AdmissionregistrationV1beta1() admissionregistrationv1beta1.AdmissionregistrationV1beta1Interface
	InternalV1alpha1() internalv1alpha1.InternalV1alpha1Interface
	AppsV1() appsv1.AppsV1Interface
	AppsV1beta1() appsv1beta1.AppsV1beta1Interface
	AppsV1beta2() appsv1beta2.AppsV1beta2Interface
	AuthenticationV1() authenticationv1.AuthenticationV1Interface
	AuthenticationV1beta1() authenticationv1beta1.AuthenticationV1beta1Interface
	AuthorizationV1() authorizationv1.AuthorizationV1Interface
	AuthorizationV1beta1() authorizationv1beta1.AuthorizationV1beta1Interface
	AutoscalingV1() autoscalingv1.AutoscalingV1Interface
	AutoscalingV2() autoscalingv2.AutoscalingV2Interface
	AutoscalingV2beta1() autoscalingv2beta1.AutoscalingV2beta1Interface
	AutoscalingV2beta2() autoscalingv2beta2.AutoscalingV2beta2Interface
	BatchV1() batchv1.BatchV1Interface
	BatchV1beta1() batchv1beta1.BatchV1beta1Interface
	CertificatesV1() certificatesv1.CertificatesV1Interface
	CertificatesV1beta1() certificatesv1beta1.CertificatesV1beta1Interface
	CoordinationV1beta1() coordinationv1beta1.CoordinationV1beta1Interface
	CoordinationV1() coordinationv1.CoordinationV1Interface
	CoreV1() corev1.CoreV1Interface
	DiscoveryV1() discoveryv1.DiscoveryV1Interface
	DiscoveryV1beta1() discoveryv1beta1.DiscoveryV1beta1Interface
	EventsV1() eventsv1.EventsV1Interface
	EventsV1beta1() eventsv1beta1.EventsV1beta1Interface
	ExtensionsV1beta1() extensionsv1beta1.ExtensionsV1beta1Interface
	FlowcontrolV1alpha1() flowcontrolv1alpha1.FlowcontrolV1alpha1Interface
	FlowcontrolV1beta1() flowcontrolv1beta1.FlowcontrolV1beta1Interface
	FlowcontrolV1beta2() flowcontrolv1beta2.FlowcontrolV1beta2Interface
	NetworkingV1() networkingv1.NetworkingV1Interface
	NetworkingV1alpha1() networkingv1alpha1.NetworkingV1alpha1Interface
	NetworkingV1beta1() networkingv1beta1.NetworkingV1beta1Interface
	NodeV1() nodev1.NodeV1Interface
	NodeV1alpha1() nodev1alpha1.NodeV1alpha1Interface
	NodeV1beta1() nodev1beta1.NodeV1beta1Interface
	PolicyV1() policyv1.PolicyV1Interface
	PolicyV1beta1() policyv1beta1.PolicyV1beta1Interface
	RbacV1() rbacv1.RbacV1Interface
	RbacV1beta1() rbacv1beta1.RbacV1beta1Interface
	RbacV1alpha1() rbacv1alpha1.RbacV1alpha1Interface
	SchedulingV1alpha1() schedulingv1alpha1.SchedulingV1alpha1Interface
	SchedulingV1beta1() schedulingv1beta1.SchedulingV1beta1Interface
	SchedulingV1() schedulingv1.SchedulingV1Interface
	StorageV1beta1() storagev1beta1.StorageV1beta1Interface
	StorageV1() storagev1.StorageV1Interface
	StorageV1alpha1() storagev1alpha1.StorageV1alpha1Interface
}

// Clientset contains the clients for groups. Each group has exactly one
// version included in a Clientset.
type Clientset struct {
	*discovery.DiscoveryClient
	admissionregistrationV1      *admissionregistrationv1.AdmissionregistrationV1Client
	admissionregistrationV1beta1 *admissionregistrationv1beta1.AdmissionregistrationV1beta1Client
	internalV1alpha1             *internalv1alpha1.InternalV1alpha1Client
	appsV1                       *appsv1.AppsV1Client
	appsV1beta1                  *appsv1beta1.AppsV1beta1Client
	appsV1beta2                  *appsv1beta2.AppsV1beta2Client
	authenticationV1             *authenticationv1.AuthenticationV1Client
	authenticationV1beta1        *authenticationv1beta1.AuthenticationV1beta1Client
	authorizationV1              *authorizationv1.AuthorizationV1Client
	authorizationV1beta1         *authorizationv1beta1.AuthorizationV1beta1Client
	autoscalingV1                *autoscalingv1.AutoscalingV1Client
	autoscalingV2                *autoscalingv2.AutoscalingV2Client
	autoscalingV2beta1           *autoscalingv2beta1.AutoscalingV2beta1Client
	autoscalingV2beta2           *autoscalingv2beta2.AutoscalingV2beta2Client
	batchV1                      *batchv1.BatchV1Client
	batchV1beta1                 *batchv1beta1.BatchV1beta1Client
	certificatesV1               *certificatesv1.CertificatesV1Client
	certificatesV1beta1          *certificatesv1beta1.CertificatesV1beta1Client
	coordinationV1beta1          *coordinationv1beta1.CoordinationV1beta1Client
	coordinationV1               *coordinationv1.CoordinationV1Client
	coreV1                       *corev1.CoreV1Client
	discoveryV1                  *discoveryv1.DiscoveryV1Client
	discoveryV1beta1             *discoveryv1beta1.DiscoveryV1beta1Client
	eventsV1                     *eventsv1.EventsV1Client
	eventsV1beta1                *eventsv1beta1.EventsV1beta1Client
	extensionsV1beta1            *extensionsv1beta1.ExtensionsV1beta1Client
	flowcontrolV1alpha1          *flowcontrolv1alpha1.FlowcontrolV1alpha1Client
	flowcontrolV1beta1           *flowcontrolv1beta1.FlowcontrolV1beta1Client
	flowcontrolV1beta2           *flowcontrolv1beta2.FlowcontrolV1beta2Client
	networkingV1                 *networkingv1.NetworkingV1Client
	networkingV1alpha1           *networkingv1alpha1.NetworkingV1alpha1Client
	networkingV1beta1            *networkingv1beta1.NetworkingV1beta1Client
	nodeV1                       *nodev1.NodeV1Client
	nodeV1alpha1                 *nodev1alpha1.NodeV1alpha1Client
	nodeV1beta1                  *nodev1beta1.NodeV1beta1Client
	policyV1                     *policyv1.PolicyV1Client
	policyV1beta1                *policyv1beta1.PolicyV1beta1Client
	rbacV1                       *rbacv1.RbacV1Client
	rbacV1beta1                  *rbacv1beta1.RbacV1beta1Client
	rbacV1alpha1                 *rbacv1alpha1.RbacV1alpha1Client
	schedulingV1alpha1           *schedulingv1alpha1.SchedulingV1alpha1Client
	schedulingV1beta1            *schedulingv1beta1.SchedulingV1beta1Client
	schedulingV1                 *schedulingv1.SchedulingV1Client
	storageV1beta1               *storagev1beta1.StorageV1beta1Client
	storageV1                    *storagev1.StorageV1Client
	storageV1alpha1              *storagev1alpha1.StorageV1alpha1Client
}

// AdmissionregistrationV1 retrieves the AdmissionregistrationV1Client
func (c *Clientset) AdmissionregistrationV1() admissionregistrationv1.AdmissionregistrationV1Interface {
	return c.admissionregistrationV1
}

// AdmissionregistrationV1beta1 retrieves the AdmissionregistrationV1beta1Client
func (c *Clientset) AdmissionregistrationV1beta1() admissionregistrationv1beta1.AdmissionregistrationV1beta1Interface {
	return c.admissionregistrationV1beta1
}

// InternalV1alpha1 retrieves the InternalV1alpha1Client
func (c *Clientset) InternalV1alpha1() internalv1alpha1.InternalV1alpha1Interface {
	return c.internalV1alpha1
}

// AppsV1 retrieves the AppsV1Client
func (c *Clientset) AppsV1() appsv1.AppsV1Interface {
	return c.appsV1
}

// AppsV1beta1 retrieves the AppsV1beta1Client
func (c *Clientset) AppsV1beta1() appsv1beta1.AppsV1beta1Interface {
	return c.appsV1beta1
}

// AppsV1beta2 retrieves the AppsV1beta2Client
func (c *Clientset) AppsV1beta2() appsv1beta2.AppsV1beta2Interface {
	return c.appsV1beta2
}

// AuthenticationV1 retrieves the AuthenticationV1Client
func (c *Clientset) AuthenticationV1() authenticationv1.AuthenticationV1Interface {
	return c.authenticationV1
}

// AuthenticationV1beta1 retrieves the AuthenticationV1beta1Client
func (c *Clientset) AuthenticationV1beta1() authenticationv1beta1.AuthenticationV1beta1Interface {
	return c.authenticationV1beta1
}

// AuthorizationV1 retrieves the AuthorizationV1Client
func (c *Clientset) AuthorizationV1() authorizationv1.AuthorizationV1Interface {
	return c.authorizationV1
}

// AuthorizationV1beta1 retrieves the AuthorizationV1beta1Client
func (c *Clientset) AuthorizationV1beta1() authorizationv1beta1.AuthorizationV1beta1Interface {
	return c.authorizationV1beta1
}

// AutoscalingV1 retrieves the AutoscalingV1Client
func (c *Clientset) AutoscalingV1() autoscalingv1.AutoscalingV1Interface {
	return c.autoscalingV1
}

// AutoscalingV2 retrieves the AutoscalingV2Client
func (c *Clientset) AutoscalingV2() autoscalingv2.AutoscalingV2Interface {
	return c.autoscalingV2
}

// AutoscalingV2beta1 retrieves the AutoscalingV2beta1Client
func (c *Clientset) AutoscalingV2beta1() autoscalingv2beta1.AutoscalingV2beta1Interface {
	return c.autoscalingV2beta1
}

// AutoscalingV2beta2 retrieves the AutoscalingV2beta2Client
func (c *Clientset) AutoscalingV2beta2() autoscalingv2beta2.AutoscalingV2beta2Interface {
	return c.autoscalingV2beta2
}

// BatchV1 retrieves the BatchV1Client
func (c *Clientset) BatchV1() batchv1.BatchV1Interface {
	return c.batchV1
}

// BatchV1beta1 retrieves the BatchV1beta1Client
func (c *Clientset) BatchV1beta1() batchv1beta1.BatchV1beta1Interface {
	return c.batchV1beta1
}

// CertificatesV1 retrieves the CertificatesV1Client
func (c *Clientset) CertificatesV1() certificatesv1.CertificatesV1Interface {
	return c.certificatesV1
}

// CertificatesV1beta1 retrieves the CertificatesV1beta1Client
func (c *Clientset) CertificatesV1beta1() certificatesv1beta1.CertificatesV1beta1Interface {
	return c.certificatesV1beta1
}

// CoordinationV1beta1 retrieves the CoordinationV1beta1Client
func (c *Clientset) CoordinationV1beta1() coordinationv1beta1.CoordinationV1beta1Interface {
	return c.coordinationV1beta1
}

// CoordinationV1 retrieves the CoordinationV1Client
func (c *Clientset) CoordinationV1() coordinationv1.CoordinationV1Interface {
	return c.coordinationV1
}

// CoreV1 retrieves the CoreV1Client
func (c *Clientset) CoreV1() corev1.CoreV1Interface {
	return c.coreV1
}

// DiscoveryV1 retrieves the DiscoveryV1Client
func (c *Clientset) DiscoveryV1() discoveryv1.DiscoveryV1Interface {
	return c.discoveryV1
}

// DiscoveryV1beta1 retrieves the DiscoveryV1beta1Client
func (c *Clientset) DiscoveryV1beta1() discoveryv1beta1.DiscoveryV1beta1Interface {
	return c.discoveryV1beta1
}

// EventsV1 retrieves the EventsV1Client
func (c *Clientset) EventsV1() eventsv1.EventsV1Interface {
	return c.eventsV1
}

// EventsV1beta1 retrieves the EventsV1beta1Client
func (c *Clientset) EventsV1beta1() eventsv1beta1.EventsV1beta1Interface {
	return c.eventsV1beta1
}

// ExtensionsV1beta1 retrieves the ExtensionsV1beta1Client
func (c *Clientset) ExtensionsV1beta1() extensionsv1beta1.ExtensionsV1beta1Interface {
	return c.extensionsV1beta1
}

// FlowcontrolV1alpha1 retrieves the FlowcontrolV1alpha1Client
func (c *Clientset) FlowcontrolV1alpha1() flowcontrolv1alpha1.FlowcontrolV1alpha1Interface {
	return c.flowcontrolV1alpha1
}

// FlowcontrolV1beta1 retrieves the FlowcontrolV1beta1Client
func (c *Clientset) FlowcontrolV1beta1() flowcontrolv1beta1.FlowcontrolV1beta1Interface {
	return c.flowcontrolV1beta1
}

// FlowcontrolV1beta2 retrieves the FlowcontrolV1beta2Client
func (c *Clientset) FlowcontrolV1beta2() flowcontrolv1beta2.FlowcontrolV1beta2Interface {
	return c.flowcontrolV1beta2
}

// NetworkingV1 retrieves the NetworkingV1Client
func (c *Clientset) NetworkingV1() networkingv1.NetworkingV1Interface {
	return c.networkingV1
}

// NetworkingV1alpha1 retrieves the NetworkingV1alpha1Client
func (c *Clientset) NetworkingV1alpha1() networkingv1alpha1.NetworkingV1alpha1Interface {
	return c.networkingV1alpha1
}

// NetworkingV1beta1 retrieves the NetworkingV1beta1Client
func (c *Clientset) NetworkingV1beta1() networkingv1beta1.NetworkingV1beta1Interface {
	return c.networkingV1beta1
}

// NodeV1 retrieves the NodeV1Client
func (c *Clientset) NodeV1() nodev1.NodeV1Interface {
	return c.nodeV1
}

// NodeV1alpha1 retrieves the NodeV1alpha1Client
func (c *Clientset) NodeV1alpha1() nodev1alpha1.NodeV1alpha1Interface {
	return c.nodeV1alpha1
}

// NodeV1beta1 retrieves the NodeV1beta1Client
func (c *Clientset) NodeV1beta1() nodev1beta1.NodeV1beta1Interface {
	return c.nodeV1beta1
}

// PolicyV1 retrieves the PolicyV1Client
func (c *Clientset) PolicyV1() policyv1.PolicyV1Interface {
	return c.policyV1
}

// PolicyV1beta1 retrieves the PolicyV1beta1Client
func (c *Clientset) PolicyV1beta1() policyv1beta1.PolicyV1beta1Interface {
	return c.policyV1beta1
}

// RbacV1 retrieves the RbacV1Client
func (c *Clientset) RbacV1() rbacv1.RbacV1Interface {
	return c.rbacV1
}

// RbacV1beta1 retrieves the RbacV1beta1Client
func (c *Clientset) RbacV1beta1() rbacv1beta1.RbacV1beta1Interface {
	return c.rbacV1beta1
}

// RbacV1alpha1 retrieves the RbacV1alpha1Client
func (c *Clientset) RbacV1alpha1() rbacv1alpha1.RbacV1alpha1Interface {
	return c.rbacV1alpha1
}

// SchedulingV1alpha1 retrieves the SchedulingV1alpha1Client
func (c *Clientset) SchedulingV1alpha1() schedulingv1alpha1.SchedulingV1alpha1Interface {
	return c.schedulingV1alpha1
}

// SchedulingV1beta1 retrieves the SchedulingV1beta1Client
func (c *Clientset) SchedulingV1beta1() schedulingv1beta1.SchedulingV1beta1Interface {
	return c.schedulingV1beta1
}

// SchedulingV1 retrieves the SchedulingV1Client
func (c *Clientset) SchedulingV1() schedulingv1.SchedulingV1Interface {
	return c.schedulingV1
}

// StorageV1beta1 retrieves the StorageV1beta1Client
func (c *Clientset) StorageV1beta1() storagev1beta1.StorageV1beta1Interface {
	return c.storageV1beta1
}

// StorageV1 retrieves the StorageV1Client
func (c *Clientset) StorageV1() storagev1.StorageV1Interface {
	return c.storageV1
}

// StorageV1alpha1 retrieves the StorageV1alpha1Client
func (c *Clientset) StorageV1alpha1() storagev1alpha1.StorageV1alpha1Interface {
	return c.storageV1alpha1
}

// Discovery retrieves the DiscoveryClient
func (c *Clientset) Discovery() discovery.DiscoveryInterface {
	if c == nil {
		return nil
	}
	return c.DiscoveryClient
}

// NewForConfig creates a new Clientset for the given config.
// If config's RateLimiter is not set and QPS and Burst are acceptable,
// NewForConfig will generate a rate-limiter in configShallowCopy.
// NewForConfig is equivalent to NewForConfigAndClient(c, httpClient),
// where httpClient was generated with rest.HTTPClientFor(c).
func NewForConfig(c *rest.Config) (*Clientset, error) {
	configShallowCopy := *c

	if configShallowCopy.UserAgent == "" {
		configShallowCopy.UserAgent = rest.DefaultKubernetesUserAgent()
	}

	// share the transport between all clients
	httpClient, err := rest.HTTPClientFor(&configShallowCopy)
	if err != nil {
		return nil, err
	}

	return NewForConfigAndClient(&configShallowCopy, httpClient)
}

// NewForConfigAndClient creates a new Clientset for the given config and http client.
// Note the http client provided takes precedence over the configured transport values.
// If config's RateLimiter is not set and QPS and Burst are acceptable,
// NewForConfigAndClient will generate a rate-limiter in configShallowCopy.
func NewForConfigAndClient(c *rest.Config, httpClient *http.Client) (*Clientset, error) {
	configShallowCopy := *c
	if configShallowCopy.RateLimiter == nil && configShallowCopy.QPS > 0 {
		if configShallowCopy.Burst <= 0 {
			return nil, fmt.Errorf("burst is required to be greater than 0 when RateLimiter is not set and QPS is set to greater than 0")
		}
		configShallowCopy.RateLimiter = flowcontrol.NewTokenBucketRateLimiter(configShallowCopy.QPS, configShallowCopy.Burst)
	}

	var cs Clientset
	var err error
	cs.admissionregistrationV1, err = admissionregistrationv1.NewForConfigAndClient(&configShallowCopy, httpClient)
<<<<<<< HEAD
	if err != nil {
		return nil, err
	}
	cs.admissionregistrationV1beta1, err = admissionregistrationv1beta1.NewForConfigAndClient(&configShallowCopy, httpClient)
	if err != nil {
		return nil, err
	}
	cs.internalV1alpha1, err = internalv1alpha1.NewForConfigAndClient(&configShallowCopy, httpClient)
	if err != nil {
		return nil, err
	}
	cs.appsV1, err = appsv1.NewForConfigAndClient(&configShallowCopy, httpClient)
	if err != nil {
		return nil, err
	}
	cs.appsV1beta1, err = appsv1beta1.NewForConfigAndClient(&configShallowCopy, httpClient)
	if err != nil {
		return nil, err
	}
	cs.appsV1beta2, err = appsv1beta2.NewForConfigAndClient(&configShallowCopy, httpClient)
	if err != nil {
		return nil, err
	}
	cs.authenticationV1, err = authenticationv1.NewForConfigAndClient(&configShallowCopy, httpClient)
	if err != nil {
		return nil, err
	}
	cs.authenticationV1beta1, err = authenticationv1beta1.NewForConfigAndClient(&configShallowCopy, httpClient)
	if err != nil {
		return nil, err
	}
	cs.authorizationV1, err = authorizationv1.NewForConfigAndClient(&configShallowCopy, httpClient)
	if err != nil {
		return nil, err
	}
	cs.authorizationV1beta1, err = authorizationv1beta1.NewForConfigAndClient(&configShallowCopy, httpClient)
	if err != nil {
		return nil, err
	}
	cs.autoscalingV1, err = autoscalingv1.NewForConfigAndClient(&configShallowCopy, httpClient)
	if err != nil {
		return nil, err
	}
	cs.autoscalingV2, err = autoscalingv2.NewForConfigAndClient(&configShallowCopy, httpClient)
	if err != nil {
		return nil, err
	}
	cs.autoscalingV2beta1, err = autoscalingv2beta1.NewForConfigAndClient(&configShallowCopy, httpClient)
	if err != nil {
		return nil, err
	}
	cs.autoscalingV2beta2, err = autoscalingv2beta2.NewForConfigAndClient(&configShallowCopy, httpClient)
	if err != nil {
		return nil, err
	}
	cs.batchV1, err = batchv1.NewForConfigAndClient(&configShallowCopy, httpClient)
	if err != nil {
		return nil, err
	}
	cs.batchV1beta1, err = batchv1beta1.NewForConfigAndClient(&configShallowCopy, httpClient)
	if err != nil {
		return nil, err
	}
	cs.certificatesV1, err = certificatesv1.NewForConfigAndClient(&configShallowCopy, httpClient)
	if err != nil {
		return nil, err
	}
	cs.certificatesV1beta1, err = certificatesv1beta1.NewForConfigAndClient(&configShallowCopy, httpClient)
	if err != nil {
		return nil, err
	}
	cs.coordinationV1beta1, err = coordinationv1beta1.NewForConfigAndClient(&configShallowCopy, httpClient)
	if err != nil {
		return nil, err
	}
	cs.coordinationV1, err = coordinationv1.NewForConfigAndClient(&configShallowCopy, httpClient)
	if err != nil {
		return nil, err
	}
	cs.coreV1, err = corev1.NewForConfigAndClient(&configShallowCopy, httpClient)
	if err != nil {
		return nil, err
	}
	cs.discoveryV1, err = discoveryv1.NewForConfigAndClient(&configShallowCopy, httpClient)
	if err != nil {
		return nil, err
	}
	cs.discoveryV1beta1, err = discoveryv1beta1.NewForConfigAndClient(&configShallowCopy, httpClient)
	if err != nil {
		return nil, err
	}
	cs.eventsV1, err = eventsv1.NewForConfigAndClient(&configShallowCopy, httpClient)
	if err != nil {
		return nil, err
	}
	cs.eventsV1beta1, err = eventsv1beta1.NewForConfigAndClient(&configShallowCopy, httpClient)
	if err != nil {
		return nil, err
	}
	cs.extensionsV1beta1, err = extensionsv1beta1.NewForConfigAndClient(&configShallowCopy, httpClient)
	if err != nil {
		return nil, err
	}
	cs.flowcontrolV1alpha1, err = flowcontrolv1alpha1.NewForConfigAndClient(&configShallowCopy, httpClient)
	if err != nil {
		return nil, err
	}
	cs.flowcontrolV1beta1, err = flowcontrolv1beta1.NewForConfigAndClient(&configShallowCopy, httpClient)
	if err != nil {
		return nil, err
	}
	cs.flowcontrolV1beta2, err = flowcontrolv1beta2.NewForConfigAndClient(&configShallowCopy, httpClient)
	if err != nil {
		return nil, err
	}
	cs.networkingV1, err = networkingv1.NewForConfigAndClient(&configShallowCopy, httpClient)
	if err != nil {
		return nil, err
	}
	cs.networkingV1beta1, err = networkingv1beta1.NewForConfigAndClient(&configShallowCopy, httpClient)
	if err != nil {
		return nil, err
	}
	cs.nodeV1, err = nodev1.NewForConfigAndClient(&configShallowCopy, httpClient)
	if err != nil {
		return nil, err
	}
	cs.nodeV1alpha1, err = nodev1alpha1.NewForConfigAndClient(&configShallowCopy, httpClient)
	if err != nil {
		return nil, err
	}
	cs.nodeV1beta1, err = nodev1beta1.NewForConfigAndClient(&configShallowCopy, httpClient)
	if err != nil {
		return nil, err
	}
	cs.policyV1, err = policyv1.NewForConfigAndClient(&configShallowCopy, httpClient)
	if err != nil {
		return nil, err
	}
	cs.policyV1beta1, err = policyv1beta1.NewForConfigAndClient(&configShallowCopy, httpClient)
	if err != nil {
		return nil, err
	}
	cs.rbacV1, err = rbacv1.NewForConfigAndClient(&configShallowCopy, httpClient)
	if err != nil {
		return nil, err
	}
	cs.rbacV1beta1, err = rbacv1beta1.NewForConfigAndClient(&configShallowCopy, httpClient)
	if err != nil {
		return nil, err
	}
	cs.rbacV1alpha1, err = rbacv1alpha1.NewForConfigAndClient(&configShallowCopy, httpClient)
	if err != nil {
		return nil, err
	}
	cs.schedulingV1alpha1, err = schedulingv1alpha1.NewForConfigAndClient(&configShallowCopy, httpClient)
	if err != nil {
		return nil, err
	}
	cs.schedulingV1beta1, err = schedulingv1beta1.NewForConfigAndClient(&configShallowCopy, httpClient)
	if err != nil {
		return nil, err
	}
	cs.schedulingV1, err = schedulingv1.NewForConfigAndClient(&configShallowCopy, httpClient)
	if err != nil {
		return nil, err
	}
	cs.storageV1beta1, err = storagev1beta1.NewForConfigAndClient(&configShallowCopy, httpClient)
	if err != nil {
		return nil, err
	}
=======
	if err != nil {
		return nil, err
	}
	cs.admissionregistrationV1beta1, err = admissionregistrationv1beta1.NewForConfigAndClient(&configShallowCopy, httpClient)
	if err != nil {
		return nil, err
	}
	cs.internalV1alpha1, err = internalv1alpha1.NewForConfigAndClient(&configShallowCopy, httpClient)
	if err != nil {
		return nil, err
	}
	cs.appsV1, err = appsv1.NewForConfigAndClient(&configShallowCopy, httpClient)
	if err != nil {
		return nil, err
	}
	cs.appsV1beta1, err = appsv1beta1.NewForConfigAndClient(&configShallowCopy, httpClient)
	if err != nil {
		return nil, err
	}
	cs.appsV1beta2, err = appsv1beta2.NewForConfigAndClient(&configShallowCopy, httpClient)
	if err != nil {
		return nil, err
	}
	cs.authenticationV1, err = authenticationv1.NewForConfigAndClient(&configShallowCopy, httpClient)
	if err != nil {
		return nil, err
	}
	cs.authenticationV1beta1, err = authenticationv1beta1.NewForConfigAndClient(&configShallowCopy, httpClient)
	if err != nil {
		return nil, err
	}
	cs.authorizationV1, err = authorizationv1.NewForConfigAndClient(&configShallowCopy, httpClient)
	if err != nil {
		return nil, err
	}
	cs.authorizationV1beta1, err = authorizationv1beta1.NewForConfigAndClient(&configShallowCopy, httpClient)
	if err != nil {
		return nil, err
	}
	cs.autoscalingV1, err = autoscalingv1.NewForConfigAndClient(&configShallowCopy, httpClient)
	if err != nil {
		return nil, err
	}
	cs.autoscalingV2, err = autoscalingv2.NewForConfigAndClient(&configShallowCopy, httpClient)
	if err != nil {
		return nil, err
	}
	cs.autoscalingV2beta1, err = autoscalingv2beta1.NewForConfigAndClient(&configShallowCopy, httpClient)
	if err != nil {
		return nil, err
	}
	cs.autoscalingV2beta2, err = autoscalingv2beta2.NewForConfigAndClient(&configShallowCopy, httpClient)
	if err != nil {
		return nil, err
	}
	cs.batchV1, err = batchv1.NewForConfigAndClient(&configShallowCopy, httpClient)
	if err != nil {
		return nil, err
	}
	cs.batchV1beta1, err = batchv1beta1.NewForConfigAndClient(&configShallowCopy, httpClient)
	if err != nil {
		return nil, err
	}
	cs.certificatesV1, err = certificatesv1.NewForConfigAndClient(&configShallowCopy, httpClient)
	if err != nil {
		return nil, err
	}
	cs.certificatesV1beta1, err = certificatesv1beta1.NewForConfigAndClient(&configShallowCopy, httpClient)
	if err != nil {
		return nil, err
	}
	cs.coordinationV1beta1, err = coordinationv1beta1.NewForConfigAndClient(&configShallowCopy, httpClient)
	if err != nil {
		return nil, err
	}
	cs.coordinationV1, err = coordinationv1.NewForConfigAndClient(&configShallowCopy, httpClient)
	if err != nil {
		return nil, err
	}
	cs.coreV1, err = corev1.NewForConfigAndClient(&configShallowCopy, httpClient)
	if err != nil {
		return nil, err
	}
	cs.discoveryV1, err = discoveryv1.NewForConfigAndClient(&configShallowCopy, httpClient)
	if err != nil {
		return nil, err
	}
	cs.discoveryV1beta1, err = discoveryv1beta1.NewForConfigAndClient(&configShallowCopy, httpClient)
	if err != nil {
		return nil, err
	}
	cs.eventsV1, err = eventsv1.NewForConfigAndClient(&configShallowCopy, httpClient)
	if err != nil {
		return nil, err
	}
	cs.eventsV1beta1, err = eventsv1beta1.NewForConfigAndClient(&configShallowCopy, httpClient)
	if err != nil {
		return nil, err
	}
	cs.extensionsV1beta1, err = extensionsv1beta1.NewForConfigAndClient(&configShallowCopy, httpClient)
	if err != nil {
		return nil, err
	}
	cs.flowcontrolV1alpha1, err = flowcontrolv1alpha1.NewForConfigAndClient(&configShallowCopy, httpClient)
	if err != nil {
		return nil, err
	}
	cs.flowcontrolV1beta1, err = flowcontrolv1beta1.NewForConfigAndClient(&configShallowCopy, httpClient)
	if err != nil {
		return nil, err
	}
	cs.flowcontrolV1beta2, err = flowcontrolv1beta2.NewForConfigAndClient(&configShallowCopy, httpClient)
	if err != nil {
		return nil, err
	}
	cs.networkingV1, err = networkingv1.NewForConfigAndClient(&configShallowCopy, httpClient)
	if err != nil {
		return nil, err
	}
	cs.networkingV1alpha1, err = networkingv1alpha1.NewForConfigAndClient(&configShallowCopy, httpClient)
	if err != nil {
		return nil, err
	}
	cs.networkingV1beta1, err = networkingv1beta1.NewForConfigAndClient(&configShallowCopy, httpClient)
	if err != nil {
		return nil, err
	}
	cs.nodeV1, err = nodev1.NewForConfigAndClient(&configShallowCopy, httpClient)
	if err != nil {
		return nil, err
	}
	cs.nodeV1alpha1, err = nodev1alpha1.NewForConfigAndClient(&configShallowCopy, httpClient)
	if err != nil {
		return nil, err
	}
	cs.nodeV1beta1, err = nodev1beta1.NewForConfigAndClient(&configShallowCopy, httpClient)
	if err != nil {
		return nil, err
	}
	cs.policyV1, err = policyv1.NewForConfigAndClient(&configShallowCopy, httpClient)
	if err != nil {
		return nil, err
	}
	cs.policyV1beta1, err = policyv1beta1.NewForConfigAndClient(&configShallowCopy, httpClient)
	if err != nil {
		return nil, err
	}
	cs.rbacV1, err = rbacv1.NewForConfigAndClient(&configShallowCopy, httpClient)
	if err != nil {
		return nil, err
	}
	cs.rbacV1beta1, err = rbacv1beta1.NewForConfigAndClient(&configShallowCopy, httpClient)
	if err != nil {
		return nil, err
	}
	cs.rbacV1alpha1, err = rbacv1alpha1.NewForConfigAndClient(&configShallowCopy, httpClient)
	if err != nil {
		return nil, err
	}
	cs.schedulingV1alpha1, err = schedulingv1alpha1.NewForConfigAndClient(&configShallowCopy, httpClient)
	if err != nil {
		return nil, err
	}
	cs.schedulingV1beta1, err = schedulingv1beta1.NewForConfigAndClient(&configShallowCopy, httpClient)
	if err != nil {
		return nil, err
	}
	cs.schedulingV1, err = schedulingv1.NewForConfigAndClient(&configShallowCopy, httpClient)
	if err != nil {
		return nil, err
	}
	cs.storageV1beta1, err = storagev1beta1.NewForConfigAndClient(&configShallowCopy, httpClient)
	if err != nil {
		return nil, err
	}
>>>>>>> e8d3e9b1
	cs.storageV1, err = storagev1.NewForConfigAndClient(&configShallowCopy, httpClient)
	if err != nil {
		return nil, err
	}
	cs.storageV1alpha1, err = storagev1alpha1.NewForConfigAndClient(&configShallowCopy, httpClient)
	if err != nil {
		return nil, err
	}

	cs.DiscoveryClient, err = discovery.NewDiscoveryClientForConfigAndClient(&configShallowCopy, httpClient)
	if err != nil {
		return nil, err
	}
	return &cs, nil
}

// NewForConfigOrDie creates a new Clientset for the given config and
// panics if there is an error in the config.
func NewForConfigOrDie(c *rest.Config) *Clientset {
	cs, err := NewForConfig(c)
	if err != nil {
		panic(err)
	}
	return cs
}

// New creates a new Clientset for the given RESTClient.
func New(c rest.Interface) *Clientset {
	var cs Clientset
	cs.admissionregistrationV1 = admissionregistrationv1.New(c)
	cs.admissionregistrationV1beta1 = admissionregistrationv1beta1.New(c)
	cs.internalV1alpha1 = internalv1alpha1.New(c)
	cs.appsV1 = appsv1.New(c)
	cs.appsV1beta1 = appsv1beta1.New(c)
	cs.appsV1beta2 = appsv1beta2.New(c)
	cs.authenticationV1 = authenticationv1.New(c)
	cs.authenticationV1beta1 = authenticationv1beta1.New(c)
	cs.authorizationV1 = authorizationv1.New(c)
	cs.authorizationV1beta1 = authorizationv1beta1.New(c)
	cs.autoscalingV1 = autoscalingv1.New(c)
	cs.autoscalingV2 = autoscalingv2.New(c)
	cs.autoscalingV2beta1 = autoscalingv2beta1.New(c)
	cs.autoscalingV2beta2 = autoscalingv2beta2.New(c)
	cs.batchV1 = batchv1.New(c)
	cs.batchV1beta1 = batchv1beta1.New(c)
	cs.certificatesV1 = certificatesv1.New(c)
	cs.certificatesV1beta1 = certificatesv1beta1.New(c)
	cs.coordinationV1beta1 = coordinationv1beta1.New(c)
	cs.coordinationV1 = coordinationv1.New(c)
	cs.coreV1 = corev1.New(c)
	cs.discoveryV1 = discoveryv1.New(c)
	cs.discoveryV1beta1 = discoveryv1beta1.New(c)
	cs.eventsV1 = eventsv1.New(c)
	cs.eventsV1beta1 = eventsv1beta1.New(c)
	cs.extensionsV1beta1 = extensionsv1beta1.New(c)
	cs.flowcontrolV1alpha1 = flowcontrolv1alpha1.New(c)
	cs.flowcontrolV1beta1 = flowcontrolv1beta1.New(c)
	cs.flowcontrolV1beta2 = flowcontrolv1beta2.New(c)
	cs.networkingV1 = networkingv1.New(c)
	cs.networkingV1alpha1 = networkingv1alpha1.New(c)
	cs.networkingV1beta1 = networkingv1beta1.New(c)
	cs.nodeV1 = nodev1.New(c)
	cs.nodeV1alpha1 = nodev1alpha1.New(c)
	cs.nodeV1beta1 = nodev1beta1.New(c)
	cs.policyV1 = policyv1.New(c)
	cs.policyV1beta1 = policyv1beta1.New(c)
	cs.rbacV1 = rbacv1.New(c)
	cs.rbacV1beta1 = rbacv1beta1.New(c)
	cs.rbacV1alpha1 = rbacv1alpha1.New(c)
	cs.schedulingV1alpha1 = schedulingv1alpha1.New(c)
	cs.schedulingV1beta1 = schedulingv1beta1.New(c)
	cs.schedulingV1 = schedulingv1.New(c)
	cs.storageV1beta1 = storagev1beta1.New(c)
	cs.storageV1 = storagev1.New(c)
	cs.storageV1alpha1 = storagev1alpha1.New(c)

	cs.DiscoveryClient = discovery.NewDiscoveryClient(c)
	return &cs
}<|MERGE_RESOLUTION|>--- conflicted
+++ resolved
@@ -450,7 +450,6 @@
 	var cs Clientset
 	var err error
 	cs.admissionregistrationV1, err = admissionregistrationv1.NewForConfigAndClient(&configShallowCopy, httpClient)
-<<<<<<< HEAD
 	if err != nil {
 		return nil, err
 	}
@@ -570,6 +569,10 @@
 	if err != nil {
 		return nil, err
 	}
+	cs.networkingV1alpha1, err = networkingv1alpha1.NewForConfigAndClient(&configShallowCopy, httpClient)
+	if err != nil {
+		return nil, err
+	}
 	cs.networkingV1beta1, err = networkingv1beta1.NewForConfigAndClient(&configShallowCopy, httpClient)
 	if err != nil {
 		return nil, err
@@ -622,183 +625,6 @@
 	if err != nil {
 		return nil, err
 	}
-=======
-	if err != nil {
-		return nil, err
-	}
-	cs.admissionregistrationV1beta1, err = admissionregistrationv1beta1.NewForConfigAndClient(&configShallowCopy, httpClient)
-	if err != nil {
-		return nil, err
-	}
-	cs.internalV1alpha1, err = internalv1alpha1.NewForConfigAndClient(&configShallowCopy, httpClient)
-	if err != nil {
-		return nil, err
-	}
-	cs.appsV1, err = appsv1.NewForConfigAndClient(&configShallowCopy, httpClient)
-	if err != nil {
-		return nil, err
-	}
-	cs.appsV1beta1, err = appsv1beta1.NewForConfigAndClient(&configShallowCopy, httpClient)
-	if err != nil {
-		return nil, err
-	}
-	cs.appsV1beta2, err = appsv1beta2.NewForConfigAndClient(&configShallowCopy, httpClient)
-	if err != nil {
-		return nil, err
-	}
-	cs.authenticationV1, err = authenticationv1.NewForConfigAndClient(&configShallowCopy, httpClient)
-	if err != nil {
-		return nil, err
-	}
-	cs.authenticationV1beta1, err = authenticationv1beta1.NewForConfigAndClient(&configShallowCopy, httpClient)
-	if err != nil {
-		return nil, err
-	}
-	cs.authorizationV1, err = authorizationv1.NewForConfigAndClient(&configShallowCopy, httpClient)
-	if err != nil {
-		return nil, err
-	}
-	cs.authorizationV1beta1, err = authorizationv1beta1.NewForConfigAndClient(&configShallowCopy, httpClient)
-	if err != nil {
-		return nil, err
-	}
-	cs.autoscalingV1, err = autoscalingv1.NewForConfigAndClient(&configShallowCopy, httpClient)
-	if err != nil {
-		return nil, err
-	}
-	cs.autoscalingV2, err = autoscalingv2.NewForConfigAndClient(&configShallowCopy, httpClient)
-	if err != nil {
-		return nil, err
-	}
-	cs.autoscalingV2beta1, err = autoscalingv2beta1.NewForConfigAndClient(&configShallowCopy, httpClient)
-	if err != nil {
-		return nil, err
-	}
-	cs.autoscalingV2beta2, err = autoscalingv2beta2.NewForConfigAndClient(&configShallowCopy, httpClient)
-	if err != nil {
-		return nil, err
-	}
-	cs.batchV1, err = batchv1.NewForConfigAndClient(&configShallowCopy, httpClient)
-	if err != nil {
-		return nil, err
-	}
-	cs.batchV1beta1, err = batchv1beta1.NewForConfigAndClient(&configShallowCopy, httpClient)
-	if err != nil {
-		return nil, err
-	}
-	cs.certificatesV1, err = certificatesv1.NewForConfigAndClient(&configShallowCopy, httpClient)
-	if err != nil {
-		return nil, err
-	}
-	cs.certificatesV1beta1, err = certificatesv1beta1.NewForConfigAndClient(&configShallowCopy, httpClient)
-	if err != nil {
-		return nil, err
-	}
-	cs.coordinationV1beta1, err = coordinationv1beta1.NewForConfigAndClient(&configShallowCopy, httpClient)
-	if err != nil {
-		return nil, err
-	}
-	cs.coordinationV1, err = coordinationv1.NewForConfigAndClient(&configShallowCopy, httpClient)
-	if err != nil {
-		return nil, err
-	}
-	cs.coreV1, err = corev1.NewForConfigAndClient(&configShallowCopy, httpClient)
-	if err != nil {
-		return nil, err
-	}
-	cs.discoveryV1, err = discoveryv1.NewForConfigAndClient(&configShallowCopy, httpClient)
-	if err != nil {
-		return nil, err
-	}
-	cs.discoveryV1beta1, err = discoveryv1beta1.NewForConfigAndClient(&configShallowCopy, httpClient)
-	if err != nil {
-		return nil, err
-	}
-	cs.eventsV1, err = eventsv1.NewForConfigAndClient(&configShallowCopy, httpClient)
-	if err != nil {
-		return nil, err
-	}
-	cs.eventsV1beta1, err = eventsv1beta1.NewForConfigAndClient(&configShallowCopy, httpClient)
-	if err != nil {
-		return nil, err
-	}
-	cs.extensionsV1beta1, err = extensionsv1beta1.NewForConfigAndClient(&configShallowCopy, httpClient)
-	if err != nil {
-		return nil, err
-	}
-	cs.flowcontrolV1alpha1, err = flowcontrolv1alpha1.NewForConfigAndClient(&configShallowCopy, httpClient)
-	if err != nil {
-		return nil, err
-	}
-	cs.flowcontrolV1beta1, err = flowcontrolv1beta1.NewForConfigAndClient(&configShallowCopy, httpClient)
-	if err != nil {
-		return nil, err
-	}
-	cs.flowcontrolV1beta2, err = flowcontrolv1beta2.NewForConfigAndClient(&configShallowCopy, httpClient)
-	if err != nil {
-		return nil, err
-	}
-	cs.networkingV1, err = networkingv1.NewForConfigAndClient(&configShallowCopy, httpClient)
-	if err != nil {
-		return nil, err
-	}
-	cs.networkingV1alpha1, err = networkingv1alpha1.NewForConfigAndClient(&configShallowCopy, httpClient)
-	if err != nil {
-		return nil, err
-	}
-	cs.networkingV1beta1, err = networkingv1beta1.NewForConfigAndClient(&configShallowCopy, httpClient)
-	if err != nil {
-		return nil, err
-	}
-	cs.nodeV1, err = nodev1.NewForConfigAndClient(&configShallowCopy, httpClient)
-	if err != nil {
-		return nil, err
-	}
-	cs.nodeV1alpha1, err = nodev1alpha1.NewForConfigAndClient(&configShallowCopy, httpClient)
-	if err != nil {
-		return nil, err
-	}
-	cs.nodeV1beta1, err = nodev1beta1.NewForConfigAndClient(&configShallowCopy, httpClient)
-	if err != nil {
-		return nil, err
-	}
-	cs.policyV1, err = policyv1.NewForConfigAndClient(&configShallowCopy, httpClient)
-	if err != nil {
-		return nil, err
-	}
-	cs.policyV1beta1, err = policyv1beta1.NewForConfigAndClient(&configShallowCopy, httpClient)
-	if err != nil {
-		return nil, err
-	}
-	cs.rbacV1, err = rbacv1.NewForConfigAndClient(&configShallowCopy, httpClient)
-	if err != nil {
-		return nil, err
-	}
-	cs.rbacV1beta1, err = rbacv1beta1.NewForConfigAndClient(&configShallowCopy, httpClient)
-	if err != nil {
-		return nil, err
-	}
-	cs.rbacV1alpha1, err = rbacv1alpha1.NewForConfigAndClient(&configShallowCopy, httpClient)
-	if err != nil {
-		return nil, err
-	}
-	cs.schedulingV1alpha1, err = schedulingv1alpha1.NewForConfigAndClient(&configShallowCopy, httpClient)
-	if err != nil {
-		return nil, err
-	}
-	cs.schedulingV1beta1, err = schedulingv1beta1.NewForConfigAndClient(&configShallowCopy, httpClient)
-	if err != nil {
-		return nil, err
-	}
-	cs.schedulingV1, err = schedulingv1.NewForConfigAndClient(&configShallowCopy, httpClient)
-	if err != nil {
-		return nil, err
-	}
-	cs.storageV1beta1, err = storagev1beta1.NewForConfigAndClient(&configShallowCopy, httpClient)
-	if err != nil {
-		return nil, err
-	}
->>>>>>> e8d3e9b1
 	cs.storageV1, err = storagev1.NewForConfigAndClient(&configShallowCopy, httpClient)
 	if err != nil {
 		return nil, err
