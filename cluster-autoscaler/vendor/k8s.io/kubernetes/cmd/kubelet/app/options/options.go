--- conflicted
+++ resolved
@@ -340,15 +340,6 @@
 	fs.BoolVar(&f.KeepTerminatedPodVolumes, "keep-terminated-pod-volumes", f.KeepTerminatedPodVolumes, "Keep terminated pod volumes mounted to the node after the pod terminates.  Can be useful for debugging volume related issues.")
 	fs.MarkDeprecated("keep-terminated-pod-volumes", "will be removed in a future version")
 	fs.StringVar(&f.ExperimentalMounterPath, "experimental-mounter-path", f.ExperimentalMounterPath, "[Experimental] Path of mounter binary. Leave empty to use the default mount.")
-<<<<<<< HEAD
-	fs.MarkDeprecated("experimental-mounter-path", "will be removed in 1.24 or later. in favor of using CSI.")
-	fs.StringVar(&f.CloudProvider, "cloud-provider", f.CloudProvider, "The provider for cloud services. Set to empty string for running with no cloud provider. If set, the cloud provider determines the name of the node (consult cloud provider documentation to determine if and how the hostname is used).")
-	fs.MarkDeprecated("cloud-provider", "will be removed in 1.24 or later, in favor of removing cloud provider code from Kubelet.")
-	fs.StringVar(&f.CloudConfigFile, "cloud-config", f.CloudConfigFile, "The path to the cloud provider configuration file. Empty string for no configuration file.")
-	fs.MarkDeprecated("cloud-config", "will be removed in 1.24 or later, in favor of removing cloud provider code from Kubelet.")
-	fs.BoolVar(&f.ExperimentalNodeAllocatableIgnoreEvictionThreshold, "experimental-allocatable-ignore-eviction", f.ExperimentalNodeAllocatableIgnoreEvictionThreshold, "When set to 'true', Hard Eviction Thresholds will be ignored while calculating Node Allocatable. See https://kubernetes.io/docs/tasks/administer-cluster/reserve-compute-resources/ for more details. [default=false]")
-	fs.MarkDeprecated("experimental-allocatable-ignore-eviction", "will be removed in 1.24 or later.")
-=======
 	fs.MarkDeprecated("experimental-mounter-path", "will be removed in 1.25 or later. in favor of using CSI.")
 	fs.StringVar(&f.CloudProvider, "cloud-provider", f.CloudProvider, "The provider for cloud services. Set to empty string for running with no cloud provider. If set, the cloud provider determines the name of the node (consult cloud provider documentation to determine if and how the hostname is used).")
 	fs.MarkDeprecated("cloud-provider", "will be removed in 1.25 or later, in favor of removing cloud provider code from Kubelet.")
@@ -356,7 +347,6 @@
 	fs.MarkDeprecated("cloud-config", "will be removed in 1.25 or later, in favor of removing cloud provider code from Kubelet.")
 	fs.BoolVar(&f.ExperimentalNodeAllocatableIgnoreEvictionThreshold, "experimental-allocatable-ignore-eviction", f.ExperimentalNodeAllocatableIgnoreEvictionThreshold, "When set to 'true', Hard Eviction Thresholds will be ignored while calculating Node Allocatable. See https://kubernetes.io/docs/tasks/administer-cluster/reserve-compute-resources/ for more details. [default=false]")
 	fs.MarkDeprecated("experimental-allocatable-ignore-eviction", "will be removed in 1.25 or later.")
->>>>>>> e8d3e9b1
 }
 
 // AddKubeletConfigFlags adds flags for a specific kubeletconfig.KubeletConfiguration to the specified FlagSet
@@ -528,14 +518,7 @@
 	fs.StringSliceVar(&c.EnforceNodeAllocatable, "enforce-node-allocatable", c.EnforceNodeAllocatable, "A comma separated list of levels of node allocatable enforcement to be enforced by kubelet. Acceptable options are 'none', 'pods', 'system-reserved', and 'kube-reserved'. If the latter two options are specified, '--system-reserved-cgroup' and '--kube-reserved-cgroup' must also be set, respectively. If 'none' is specified, no additional options should be set. See https://kubernetes.io/docs/tasks/administer-cluster/reserve-compute-resources/ for more details.")
 	fs.StringVar(&c.SystemReservedCgroup, "system-reserved-cgroup", c.SystemReservedCgroup, "Absolute name of the top level cgroup that is used to manage non-kubernetes components for which compute resources were reserved via '--system-reserved' flag. Ex. '/system-reserved'. [default='']")
 	fs.StringVar(&c.KubeReservedCgroup, "kube-reserved-cgroup", c.KubeReservedCgroup, "Absolute name of the top level cgroup that is used to manage kubernetes components for which compute resources were reserved via '--kube-reserved' flag. Ex. '/kube-reserved'. [default='']")
-<<<<<<< HEAD
-	logs.BindLoggingFlags(&c.Logging, fs)
-
-	// Graduated experimental flags, kept for backward compatibility
-	fs.BoolVar(&c.KernelMemcgNotification, "experimental-kernel-memcg-notification", c.KernelMemcgNotification, "Use kernelMemcgNotification configuration, this flag will be removed in 1.24 or later.")
-=======
 	logsapi.AddFlags(&c.Logging, fs)
->>>>>>> e8d3e9b1
 
 	// Memory Manager Flags
 	fs.StringVar(&c.MemoryManagerPolicy, "memory-manager-policy", c.MemoryManagerPolicy, "Memory Manager policy to use. Possible values: 'None', 'Static'.")
