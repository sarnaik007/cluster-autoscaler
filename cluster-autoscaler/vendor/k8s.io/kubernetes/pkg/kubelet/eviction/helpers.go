--- conflicted
+++ resolved
@@ -771,15 +771,9 @@
 	}
 	for k, v := range observations {
 		if !v.time.IsZero() {
-<<<<<<< HEAD
-			klogV.InfoS("Eviction manager:", "log", logPrefix, "signal", k, "resourceName", v.available, "capacity", v.capacity, "time", v.time)
-		} else {
-			klogV.InfoS("Eviction manager:", "log", logPrefix, "signal", k, "resourceName", v.available, "capacity", v.capacity)
-=======
 			klogV.InfoS("Eviction manager:", "log", logPrefix, "signal", k, "resourceName", signalToResource[k], "available", v.available, "capacity", v.capacity, "time", v.time)
 		} else {
 			klogV.InfoS("Eviction manager:", "log", logPrefix, "signal", k, "resourceName", signalToResource[k], "available", v.available, "capacity", v.capacity)
->>>>>>> e8d3e9b1
 		}
 	}
 }
@@ -794,11 +788,7 @@
 		observed, found := observations[threshold.Signal]
 		if found {
 			quantity := evictionapi.GetThresholdQuantity(threshold.Value, observed.capacity)
-<<<<<<< HEAD
-			klogV.InfoS("Eviction manager: threshold observed resource", "log", logPrefix, "signal", threshold.Signal, "quantity", quantity, "resource", observed.available)
-=======
 			klogV.InfoS("Eviction manager: threshold observed resource", "log", logPrefix, "signal", threshold.Signal, "resourceName", signalToResource[threshold.Signal], "quantity", quantity, "available", observed.available)
->>>>>>> e8d3e9b1
 		} else {
 			klogV.InfoS("Eviction manager: threshold had no observation", "log", logPrefix, "signal", threshold.Signal)
 		}
