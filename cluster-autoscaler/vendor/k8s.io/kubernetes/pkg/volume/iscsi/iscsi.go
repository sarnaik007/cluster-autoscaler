/*
Copyright 2015 The Kubernetes Authors.

Licensed under the Apache License, Version 2.0 (the "License");
you may not use this file except in compliance with the License.
You may obtain a copy of the License at

    http://www.apache.org/licenses/LICENSE-2.0

Unless required by applicable law or agreed to in writing, software
distributed under the License is distributed on an "AS IS" BASIS,
WITHOUT WARRANTIES OR CONDITIONS OF ANY KIND, either express or implied.
See the License for the specific language governing permissions and
limitations under the License.
*/

package iscsi

import (
	"context"
	"fmt"
	"os"
	"path/filepath"
	"strconv"
	"strings"

	utilfeature "k8s.io/apiserver/pkg/util/feature"
	"k8s.io/klog/v2"
	"k8s.io/kubernetes/pkg/features"
	"k8s.io/mount-utils"
	utilexec "k8s.io/utils/exec"
	"k8s.io/utils/io"
	"k8s.io/utils/keymutex"
	utilstrings "k8s.io/utils/strings"

	v1 "k8s.io/api/core/v1"
	metav1 "k8s.io/apimachinery/pkg/apis/meta/v1"
	"k8s.io/apimachinery/pkg/types"
	"k8s.io/kubernetes/pkg/volume"
	ioutil "k8s.io/kubernetes/pkg/volume/util"
	"k8s.io/kubernetes/pkg/volume/util/volumepathhandler"
)

// ProbeVolumePlugins is the primary entrypoint for volume plugins.
func ProbeVolumePlugins() []volume.VolumePlugin {
	return []volume.VolumePlugin{&iscsiPlugin{}}
}

type iscsiPlugin struct {
	host        volume.VolumeHost
	targetLocks keymutex.KeyMutex
}

var _ volume.VolumePlugin = &iscsiPlugin{}
var _ volume.PersistentVolumePlugin = &iscsiPlugin{}
var _ volume.BlockVolumePlugin = &iscsiPlugin{}

const (
	iscsiPluginName = "kubernetes.io/iscsi"
)

func (plugin *iscsiPlugin) Init(host volume.VolumeHost) error {
	plugin.host = host
	plugin.targetLocks = keymutex.NewHashed(0)
	return nil
}

func (plugin *iscsiPlugin) GetPluginName() string {
	return iscsiPluginName
}

func (plugin *iscsiPlugin) GetVolumeName(spec *volume.Spec) (string, error) {
	tp, _, iqn, lun, err := getISCSITargetInfo(spec)
	if err != nil {
		return "", err
	}

	return fmt.Sprintf("%v:%v:%v", tp, iqn, lun), nil
}

func (plugin *iscsiPlugin) CanSupport(spec *volume.Spec) bool {
	return (spec.Volume != nil && spec.Volume.ISCSI != nil) || (spec.PersistentVolume != nil && spec.PersistentVolume.Spec.ISCSI != nil)
}

func (plugin *iscsiPlugin) RequiresRemount(spec *volume.Spec) bool {
	return false
}

func (plugin *iscsiPlugin) SupportsMountOption() bool {
	return true
}

func (plugin *iscsiPlugin) SupportsBulkVolumeVerification() bool {
	return false
}

func (plugin *iscsiPlugin) SupportsSELinuxContextMount(spec *volume.Spec) (bool, error) {
	return true, nil
}

func (plugin *iscsiPlugin) GetAccessModes() []v1.PersistentVolumeAccessMode {
	return []v1.PersistentVolumeAccessMode{
		v1.ReadWriteOnce,
		v1.ReadOnlyMany,
	}
}

func (plugin *iscsiPlugin) NewMounter(spec *volume.Spec, pod *v1.Pod, _ volume.VolumeOptions) (volume.Mounter, error) {
	if pod == nil {
		return nil, fmt.Errorf("nil pod")
	}
	secret, err := createSecretMap(spec, plugin, pod.Namespace)
	if err != nil {
		return nil, err
	}
	return plugin.newMounterInternal(spec, pod.UID, &ISCSIUtil{}, plugin.host.GetMounter(plugin.GetPluginName()), plugin.host.GetExec(plugin.GetPluginName()), secret)
}

func (plugin *iscsiPlugin) newMounterInternal(spec *volume.Spec, podUID types.UID, manager diskManager, mounter mount.Interface, exec utilexec.Interface, secret map[string]string) (volume.Mounter, error) {
	readOnly, fsType, err := getISCSIVolumeInfo(spec)
	if err != nil {
		return nil, err
	}
	iscsiDisk, err := createISCSIDisk(spec, podUID, plugin, manager, secret)
	if err != nil {
		return nil, err
	}

	if iscsiDisk != nil {

		//Add volume metrics
		iscsiDisk.MetricsProvider = volume.NewMetricsStatFS(iscsiDisk.GetPath())
	}
	return &iscsiDiskMounter{
		iscsiDisk:    iscsiDisk,
		fsType:       fsType,
		readOnly:     readOnly,
		mounter:      &mount.SafeFormatAndMount{Interface: mounter, Exec: exec},
		exec:         exec,
		deviceUtil:   ioutil.NewDeviceHandler(ioutil.NewIOHandler()),
		mountOptions: ioutil.MountOptionFromSpec(spec),
	}, nil
}

// NewBlockVolumeMapper creates a new volume.BlockVolumeMapper from an API specification.
func (plugin *iscsiPlugin) NewBlockVolumeMapper(spec *volume.Spec, pod *v1.Pod, _ volume.VolumeOptions) (volume.BlockVolumeMapper, error) {
	// If this is called via GenerateUnmapDeviceFunc(), pod is nil.
	// Pass empty string as dummy uid since uid isn't used in the case.
	var uid types.UID
	var secret map[string]string
	var err error
	if pod != nil {
		uid = pod.UID
		secret, err = createSecretMap(spec, plugin, pod.Namespace)
		if err != nil {
			return nil, err
		}
	}
	return plugin.newBlockVolumeMapperInternal(spec, uid, &ISCSIUtil{}, plugin.host.GetMounter(plugin.GetPluginName()), plugin.host.GetExec(plugin.GetPluginName()), secret)
}

func (plugin *iscsiPlugin) newBlockVolumeMapperInternal(spec *volume.Spec, podUID types.UID, manager diskManager, mounter mount.Interface, exec utilexec.Interface, secret map[string]string) (volume.BlockVolumeMapper, error) {
	readOnly, _, err := getISCSIVolumeInfo(spec)
	if err != nil {
		return nil, err
	}
	iscsiDisk, err := createISCSIDisk(spec, podUID, plugin, manager, secret)
	if err != nil {
		return nil, err
	}
	mapper := &iscsiDiskMapper{
		iscsiDisk:  iscsiDisk,
		readOnly:   readOnly,
		exec:       exec,
		deviceUtil: ioutil.NewDeviceHandler(ioutil.NewIOHandler()),
	}

	blockPath, err := mapper.GetGlobalMapPath(spec)
	if err != nil {
		return nil, fmt.Errorf("failed to get device path: %v", err)
	}
	mapper.MetricsProvider = volume.NewMetricsBlock(filepath.Join(blockPath, string(podUID)))

	return mapper, nil
}

func (plugin *iscsiPlugin) NewUnmounter(volName string, podUID types.UID) (volume.Unmounter, error) {
	return plugin.newUnmounterInternal(volName, podUID, &ISCSIUtil{}, plugin.host.GetMounter(plugin.GetPluginName()), plugin.host.GetExec(plugin.GetPluginName()))
}

func (plugin *iscsiPlugin) newUnmounterInternal(volName string, podUID types.UID, manager diskManager, mounter mount.Interface, exec utilexec.Interface) (volume.Unmounter, error) {
	return &iscsiDiskUnmounter{
		iscsiDisk: &iscsiDisk{
			podUID:          podUID,
			VolName:         volName,
			manager:         manager,
			plugin:          plugin,
			MetricsProvider: volume.NewMetricsStatFS(plugin.host.GetPodVolumeDir(podUID, utilstrings.EscapeQualifiedName(iscsiPluginName), volName)),
		},
		mounter:    mounter,
		exec:       exec,
		deviceUtil: ioutil.NewDeviceHandler(ioutil.NewIOHandler()),
	}, nil
}

// NewBlockVolumeUnmapper creates a new volume.BlockVolumeUnmapper from recoverable state.
func (plugin *iscsiPlugin) NewBlockVolumeUnmapper(volName string, podUID types.UID) (volume.BlockVolumeUnmapper, error) {
	return plugin.newUnmapperInternal(volName, podUID, &ISCSIUtil{}, plugin.host.GetExec(plugin.GetPluginName()))
}

func (plugin *iscsiPlugin) newUnmapperInternal(volName string, podUID types.UID, manager diskManager, exec utilexec.Interface) (volume.BlockVolumeUnmapper, error) {
	return &iscsiDiskUnmapper{
		iscsiDisk: &iscsiDisk{
			podUID:  podUID,
			VolName: volName,
			manager: manager,
			plugin:  plugin,
		},
		exec:       exec,
		deviceUtil: ioutil.NewDeviceHandler(ioutil.NewIOHandler()),
	}, nil
}

func (plugin *iscsiPlugin) ConstructVolumeSpec(volumeName, mountPath string) (*volume.Spec, error) {
	// Find globalPDPath from pod volume directory(mountPath)
	var globalPDPath string
	mounter := plugin.host.GetMounter(plugin.GetPluginName())
	// Try really hard to get the global mount of the volume, an error returned from here would
	// leave the global mount still mounted, while marking the volume as unused.
	// The volume can then be mounted on several nodes, resulting in volume
	// corruption.
	paths, err := ioutil.GetReliableMountRefs(mounter, mountPath)
	if io.IsInconsistentReadError(err) {
		klog.Errorf("Failed to read mount refs from /proc/mounts for %s: %s", mountPath, err)
		klog.Errorf("Kubelet cannot unmount volume at %s, please unmount it and all mounts of the same device manually.", mountPath)
		return nil, err
	}
	if err != nil {
		return nil, err
	}

	for _, path := range paths {
		if strings.Contains(path, plugin.host.GetPluginDir(iscsiPluginName)) {
			globalPDPath = path
			break
		}
	}
	// Couldn't fetch globalPDPath
	if len(globalPDPath) == 0 {
		return nil, fmt.Errorf("couldn't fetch globalPDPath. failed to obtain volume spec")
	}

	// Obtain iscsi disk configurations from globalPDPath
	device, _, err := extractDeviceAndPrefix(globalPDPath)
	if err != nil {
		return nil, err
	}
	bkpPortal, iqn, err := extractPortalAndIqn(device)
	if err != nil {
		return nil, err
	}
	arr := strings.Split(device, "-lun-")
	if len(arr) < 2 {
		return nil, fmt.Errorf("failed to retrieve lun from globalPDPath: %v", globalPDPath)
	}
	lun, err := strconv.Atoi(arr[1])
	if err != nil {
		return nil, err
	}
	iface, _ := extractIface(globalPDPath)
	iscsiVolume := &v1.Volume{
		Name: volumeName,
		VolumeSource: v1.VolumeSource{
			ISCSI: &v1.ISCSIVolumeSource{
				TargetPortal:   bkpPortal,
				IQN:            iqn,
				Lun:            int32(lun),
				ISCSIInterface: iface,
			},
		},
	}
	return volume.NewSpecFromVolume(iscsiVolume), nil
}

func (plugin *iscsiPlugin) ConstructBlockVolumeSpec(podUID types.UID, volumeName, mapPath string) (*volume.Spec, error) {
	pluginDir := plugin.host.GetVolumeDevicePluginDir(iscsiPluginName)
	blkutil := volumepathhandler.NewBlockVolumePathHandler()
	globalMapPathUUID, err := blkutil.FindGlobalMapPathUUIDFromPod(pluginDir, mapPath, podUID)
	if err != nil {
		return nil, err
	}
	klog.V(5).Infof("globalMapPathUUID: %v, err: %v", globalMapPathUUID, err)
	// Retrieve volume information from globalMapPathUUID
	// globalMapPathUUID example:
	// plugins/kubernetes.io/{PluginName}/{DefaultKubeletVolumeDevicesDirName}/{volumePluginDependentPath}/{pod uuid}
	// plugins/kubernetes.io/iscsi/volumeDevices/iface-default/192.168.0.10:3260-iqn.2017-05.com.example:test-lun-0/{pod uuid}
	globalMapPath := filepath.Dir(globalMapPathUUID)
	return getVolumeSpecFromGlobalMapPath(volumeName, globalMapPath)
}

type iscsiDisk struct {
	VolName       string
	podUID        types.UID
	Portals       []string
	Iqn           string
	Lun           string
	InitIface     string
	Iface         string
	chapDiscovery bool
	chapSession   bool
	secret        map[string]string `datapolicy:"token"`
	InitiatorName string
	plugin        *iscsiPlugin
	// Utility interface that provides API calls to the provider to attach/detach disks.
	manager diskManager
	volume.MetricsProvider
}

func (iscsi *iscsiDisk) GetPath() string {
	name := iscsiPluginName
	// safe to use PodVolumeDir now: volume teardown occurs before pod is cleaned up
	return iscsi.plugin.host.GetPodVolumeDir(iscsi.podUID, utilstrings.EscapeQualifiedName(name), iscsi.VolName)
}

func (iscsi *iscsiDisk) iscsiGlobalMapPath(spec *volume.Spec) (string, error) {
	mounter, err := volumeSpecToMounter(spec, iscsi.plugin.host, iscsi.plugin.targetLocks, nil /* pod */)
	if err != nil {
		klog.Warningf("failed to get iscsi mounter: %v", err)
		return "", err
	}
	return iscsi.manager.MakeGlobalVDPDName(*mounter.iscsiDisk), nil
}

func (iscsi *iscsiDisk) iscsiPodDeviceMapPath() (string, string) {
	name := iscsiPluginName
	return iscsi.plugin.host.GetPodVolumeDeviceDir(iscsi.podUID, utilstrings.EscapeQualifiedName(name)), iscsi.VolName
}

type iscsiDiskMounter struct {
	*iscsiDisk
	readOnly                  bool
	fsType                    string
	volumeMode                v1.PersistentVolumeMode
	mounter                   *mount.SafeFormatAndMount
	exec                      utilexec.Interface
	deviceUtil                ioutil.DeviceUtil
	mountOptions              []string
	mountedWithSELinuxContext bool
}

var _ volume.Mounter = &iscsiDiskMounter{}

func (b *iscsiDiskMounter) GetAttributes() volume.Attributes {
	return volume.Attributes{
		ReadOnly:       b.readOnly,
		Managed:        !b.readOnly,
<<<<<<< HEAD
		SELinuxRelabel: true,
=======
		SELinuxRelabel: !b.mountedWithSELinuxContext,
>>>>>>> e8d3e9b1
	}
}

func (b *iscsiDiskMounter) SetUp(mounterArgs volume.MounterArgs) error {
	return b.SetUpAt(b.GetPath(), mounterArgs)
}

func (b *iscsiDiskMounter) SetUpAt(dir string, mounterArgs volume.MounterArgs) error {
	// diskSetUp checks mountpoints and prevent repeated calls
	err := diskSetUp(b.manager, *b, dir, b.mounter, mounterArgs.FsGroup, mounterArgs.FSGroupChangePolicy)
	if err != nil {
		klog.Errorf("iscsi: failed to setup")
	}

	if utilfeature.DefaultFeatureGate.Enabled(features.SELinuxMountReadWriteOncePod) {
		// The volume must have been mounted in MountDevice with -o context.
		// TODO: extract from mount table in GetAttributes() to be sure?
		b.mountedWithSELinuxContext = mounterArgs.SELinuxLabel != ""
	}
	return err
}

type iscsiDiskUnmounter struct {
	*iscsiDisk
	mounter    mount.Interface
	exec       utilexec.Interface
	deviceUtil ioutil.DeviceUtil
}

var _ volume.Unmounter = &iscsiDiskUnmounter{}

// Unmounts the bind mount, and detaches the disk only if the disk
// resource was the last reference to that disk on the kubelet.
func (c *iscsiDiskUnmounter) TearDown() error {
	return c.TearDownAt(c.GetPath())
}

func (c *iscsiDiskUnmounter) TearDownAt(dir string) error {
	return mount.CleanupMountPoint(dir, c.mounter, false)
}

// Block Volumes Support
type iscsiDiskMapper struct {
	*iscsiDisk
	readOnly   bool
	exec       utilexec.Interface
	deviceUtil ioutil.DeviceUtil
}

var _ volume.BlockVolumeMapper = &iscsiDiskMapper{}

type iscsiDiskUnmapper struct {
	*iscsiDisk
	exec       utilexec.Interface
	deviceUtil ioutil.DeviceUtil
	volume.MetricsNil
}

// SupportsMetrics returns true for SupportsMetrics as it initializes the
// MetricsProvider.
func (idm *iscsiDiskMapper) SupportsMetrics() bool {
	return true
}

var _ volume.BlockVolumeUnmapper = &iscsiDiskUnmapper{}
var _ volume.CustomBlockVolumeUnmapper = &iscsiDiskUnmapper{}

// Even though iSCSI plugin has attacher/detacher implementation, iSCSI plugin
// needs volume detach operation during TearDownDevice(). This method is only
// chance that operations are done on kubelet node during volume teardown sequences.
func (c *iscsiDiskUnmapper) TearDownDevice(mapPath, _ string) error {
	err := c.manager.DetachBlockISCSIDisk(*c, mapPath)
	if err != nil {
		return fmt.Errorf("iscsi: failed to detach disk: %s\nError: %v", mapPath, err)
	}
	klog.V(4).Infof("iscsi: %q is unmounted, deleting the directory", mapPath)
	err = os.RemoveAll(mapPath)
	if err != nil {
		return fmt.Errorf("iscsi: failed to delete the directory: %s\nError: %v", mapPath, err)
	}
	klog.V(4).Infof("iscsi: successfully detached disk: %s", mapPath)
	return nil
}

func (c *iscsiDiskUnmapper) UnmapPodDevice() error {
	return nil
}

// GetGlobalMapPath returns global map path and error
// path: plugins/kubernetes.io/{PluginName}/volumeDevices/{ifaceName}/{portal-some_iqn-lun-lun_id}
func (iscsi *iscsiDisk) GetGlobalMapPath(spec *volume.Spec) (string, error) {
	return iscsi.iscsiGlobalMapPath(spec)
}

// GetPodDeviceMapPath returns pod device map path and volume name
// path: pods/{podUid}/volumeDevices/kubernetes.io~iscsi
// volumeName: pv0001
func (iscsi *iscsiDisk) GetPodDeviceMapPath() (string, string) {
	return iscsi.iscsiPodDeviceMapPath()
}

func portalMounter(portal string) string {
	if !strings.Contains(portal, ":") {
		portal = portal + ":3260"
	}
	return portal
}

// get iSCSI volume info: readOnly and fstype
func getISCSIVolumeInfo(spec *volume.Spec) (bool, string, error) {
	// for volume source, readonly is in volume spec
	// for PV, readonly is in PV spec. PV gets the ReadOnly flag indirectly through the PVC source
	if spec.Volume != nil && spec.Volume.ISCSI != nil {
		return spec.Volume.ISCSI.ReadOnly, spec.Volume.ISCSI.FSType, nil
	} else if spec.PersistentVolume != nil &&
		spec.PersistentVolume.Spec.ISCSI != nil {
		return spec.ReadOnly, spec.PersistentVolume.Spec.ISCSI.FSType, nil
	}

	return false, "", fmt.Errorf("Spec does not reference an ISCSI volume type")
}

// get iSCSI target info: target portal, portals, iqn, and lun
func getISCSITargetInfo(spec *volume.Spec) (string, []string, string, int32, error) {
	if spec.Volume != nil && spec.Volume.ISCSI != nil {
		return spec.Volume.ISCSI.TargetPortal, spec.Volume.ISCSI.Portals, spec.Volume.ISCSI.IQN, spec.Volume.ISCSI.Lun, nil
	} else if spec.PersistentVolume != nil &&
		spec.PersistentVolume.Spec.ISCSI != nil {
		return spec.PersistentVolume.Spec.ISCSI.TargetPortal, spec.PersistentVolume.Spec.ISCSI.Portals, spec.PersistentVolume.Spec.ISCSI.IQN, spec.PersistentVolume.Spec.ISCSI.Lun, nil
	}

	return "", nil, "", 0, fmt.Errorf("Spec does not reference an ISCSI volume type")
}

// get iSCSI initiator info: iface and initiator name
func getISCSIInitiatorInfo(spec *volume.Spec) (string, *string, error) {
	if spec.Volume != nil && spec.Volume.ISCSI != nil {
		return spec.Volume.ISCSI.ISCSIInterface, spec.Volume.ISCSI.InitiatorName, nil
	} else if spec.PersistentVolume != nil &&
		spec.PersistentVolume.Spec.ISCSI != nil {
		return spec.PersistentVolume.Spec.ISCSI.ISCSIInterface, spec.PersistentVolume.Spec.ISCSI.InitiatorName, nil
	}

	return "", nil, fmt.Errorf("Spec does not reference an ISCSI volume type")
}

// get iSCSI Discovery CHAP boolean
func getISCSIDiscoveryCHAPInfo(spec *volume.Spec) (bool, error) {
	if spec.Volume != nil && spec.Volume.ISCSI != nil {
		return spec.Volume.ISCSI.DiscoveryCHAPAuth, nil
	} else if spec.PersistentVolume != nil &&
		spec.PersistentVolume.Spec.ISCSI != nil {
		return spec.PersistentVolume.Spec.ISCSI.DiscoveryCHAPAuth, nil
	}

	return false, fmt.Errorf("Spec does not reference an ISCSI volume type")
}

// get iSCSI Session CHAP boolean
func getISCSISessionCHAPInfo(spec *volume.Spec) (bool, error) {
	if spec.Volume != nil && spec.Volume.ISCSI != nil {
		return spec.Volume.ISCSI.SessionCHAPAuth, nil
	} else if spec.PersistentVolume != nil &&
		spec.PersistentVolume.Spec.ISCSI != nil {
		return spec.PersistentVolume.Spec.ISCSI.SessionCHAPAuth, nil
	}

	return false, fmt.Errorf("Spec does not reference an ISCSI volume type")
}

// get iSCSI CHAP Secret info: secret name and namespace
func getISCSISecretNameAndNamespace(spec *volume.Spec, defaultSecretNamespace string) (string, string, error) {
	if spec.Volume != nil && spec.Volume.ISCSI != nil {
		if spec.Volume.ISCSI.SecretRef != nil {
			return spec.Volume.ISCSI.SecretRef.Name, defaultSecretNamespace, nil
		}
		return "", "", nil
	} else if spec.PersistentVolume != nil &&
		spec.PersistentVolume.Spec.ISCSI != nil {
		secretRef := spec.PersistentVolume.Spec.ISCSI.SecretRef
		secretNs := defaultSecretNamespace
		if secretRef != nil {
			if len(secretRef.Namespace) != 0 {
				secretNs = secretRef.Namespace
			}
			return secretRef.Name, secretNs, nil
		}
		return "", "", nil
	}

	return "", "", fmt.Errorf("Spec does not reference an ISCSI volume type")
}

func createISCSIDisk(spec *volume.Spec, podUID types.UID, plugin *iscsiPlugin, manager diskManager, secret map[string]string) (*iscsiDisk, error) {
	tp, portals, iqn, lunStr, err := getISCSITargetInfo(spec)
	if err != nil {
		return nil, err
	}

	lun := strconv.Itoa(int(lunStr))
	portal := portalMounter(tp)
	var bkportal []string
	bkportal = append(bkportal, portal)
	for _, p := range portals {
		bkportal = append(bkportal, portalMounter(string(p)))
	}

	iface, initiatorNamePtr, err := getISCSIInitiatorInfo(spec)
	if err != nil {
		return nil, err
	}

	var initiatorName string
	if initiatorNamePtr != nil {
		initiatorName = *initiatorNamePtr
	}
	chapDiscovery, err := getISCSIDiscoveryCHAPInfo(spec)
	if err != nil {
		return nil, err
	}
	chapSession, err := getISCSISessionCHAPInfo(spec)
	if err != nil {
		return nil, err
	}

	initIface := iface
	if initiatorName != "" {
		iface = bkportal[0] + ":" + spec.Name()
	}

	return &iscsiDisk{
		podUID:        podUID,
		VolName:       spec.Name(),
		Portals:       bkportal,
		Iqn:           iqn,
		Lun:           lun,
		InitIface:     initIface,
		Iface:         iface,
		chapDiscovery: chapDiscovery,
		chapSession:   chapSession,
		secret:        secret,
		InitiatorName: initiatorName,
		manager:       manager,
		plugin:        plugin}, nil
}

func createSecretMap(spec *volume.Spec, plugin *iscsiPlugin, namespace string) (map[string]string, error) {
	var secret map[string]string
	chapDiscover, err := getISCSIDiscoveryCHAPInfo(spec)
	if err != nil {
		return nil, err
	}
	chapSession, err := getISCSISessionCHAPInfo(spec)
	if err != nil {
		return nil, err
	}
	if chapDiscover || chapSession {
		secretName, secretNamespace, err := getISCSISecretNameAndNamespace(spec, namespace)
		if err != nil {
			return nil, err
		}

		if len(secretName) > 0 && len(secretNamespace) > 0 {
			// if secret is provideded, retrieve it
			kubeClient := plugin.host.GetKubeClient()
			if kubeClient == nil {
				return nil, fmt.Errorf("cannot get kube client")
			}
			secretObj, err := kubeClient.CoreV1().Secrets(secretNamespace).Get(context.TODO(), secretName, metav1.GetOptions{})
			if err != nil {
				err = fmt.Errorf("couldn't get secret %v/%v error: %w", secretNamespace, secretName, err)
				return nil, err
			}
			secret = make(map[string]string)
			for name, data := range secretObj.Data {
				klog.V(4).Infof("retrieving CHAP secret name: %s", name)
				secret[name] = string(data)
			}
		}
	}
	return secret, err
}

func createPersistentVolumeFromISCSIPVSource(volumeName string, iscsi v1.ISCSIPersistentVolumeSource) *v1.PersistentVolume {
	block := v1.PersistentVolumeBlock
	return &v1.PersistentVolume{
		ObjectMeta: metav1.ObjectMeta{
			Name: volumeName,
		},
		Spec: v1.PersistentVolumeSpec{
			PersistentVolumeSource: v1.PersistentVolumeSource{
				ISCSI: &iscsi,
			},
			VolumeMode: &block,
		},
	}
}

func getVolumeSpecFromGlobalMapPath(volumeName, globalMapPath string) (*volume.Spec, error) {
	// Retrieve volume spec information from globalMapPath
	// globalMapPath example:
	// plugins/kubernetes.io/{PluginName}/{DefaultKubeletVolumeDevicesDirName}/{volumePluginDependentPath}
	// plugins/kubernetes.io/iscsi/volumeDevices/iface-default/192.168.0.10:3260-iqn.2017-05.com.example:test-lun-0

	// device: 192.168.0.10:3260-iqn.2017-05.com.example:test-lun-0
	device, _, err := extractDeviceAndPrefix(globalMapPath)
	if err != nil {
		return nil, err
	}
	bkpPortal, iqn, err := extractPortalAndIqn(device)
	if err != nil {
		return nil, err
	}
	arr := strings.Split(device, "-lun-")
	if len(arr) < 2 {
		return nil, fmt.Errorf("failed to retrieve lun from globalMapPath: %v", globalMapPath)
	}
	lun, err := strconv.Atoi(arr[1])
	if err != nil {
		return nil, err
	}
	iface, found := extractIface(globalMapPath)
	if !found {
		return nil, fmt.Errorf("failed to retrieve iface from globalMapPath: %v", globalMapPath)
	}
	iscsiPV := createPersistentVolumeFromISCSIPVSource(volumeName,
		v1.ISCSIPersistentVolumeSource{
			TargetPortal:   bkpPortal,
			IQN:            iqn,
			Lun:            int32(lun),
			ISCSIInterface: iface,
		},
	)
	klog.V(5).Infof("ConstructBlockVolumeSpec: TargetPortal: %v, IQN: %v, Lun: %v, ISCSIInterface: %v",
		iscsiPV.Spec.PersistentVolumeSource.ISCSI.TargetPortal,
		iscsiPV.Spec.PersistentVolumeSource.ISCSI.IQN,
		iscsiPV.Spec.PersistentVolumeSource.ISCSI.Lun,
		iscsiPV.Spec.PersistentVolumeSource.ISCSI.ISCSIInterface,
	)
	return volume.NewSpecFromPersistentVolume(iscsiPV, false), nil
}<|MERGE_RESOLUTION|>--- conflicted
+++ resolved
@@ -354,11 +354,7 @@
 	return volume.Attributes{
 		ReadOnly:       b.readOnly,
 		Managed:        !b.readOnly,
-<<<<<<< HEAD
-		SELinuxRelabel: true,
-=======
 		SELinuxRelabel: !b.mountedWithSELinuxContext,
->>>>>>> e8d3e9b1
 	}
 }
 
