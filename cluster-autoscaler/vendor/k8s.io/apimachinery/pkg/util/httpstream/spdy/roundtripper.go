/*
Copyright 2015 The Kubernetes Authors.

Licensed under the Apache License, Version 2.0 (the "License");
you may not use this file except in compliance with the License.
You may obtain a copy of the License at

    http://www.apache.org/licenses/LICENSE-2.0

Unless required by applicable law or agreed to in writing, software
distributed under the License is distributed on an "AS IS" BASIS,
WITHOUT WARRANTIES OR CONDITIONS OF ANY KIND, either express or implied.
See the License for the specific language governing permissions and
limitations under the License.
*/

package spdy

import (
	"bufio"
	"context"
	"crypto/tls"
	"encoding/base64"
	"errors"
	"fmt"
	"io/ioutil"
	"net"
	"net/http"
	"net/http/httputil"
	"net/url"
	"strings"
	"time"

	"golang.org/x/net/proxy"
	apierrors "k8s.io/apimachinery/pkg/api/errors"
	metav1 "k8s.io/apimachinery/pkg/apis/meta/v1"
	"k8s.io/apimachinery/pkg/runtime"
	"k8s.io/apimachinery/pkg/runtime/serializer"
	"k8s.io/apimachinery/pkg/util/httpstream"
	utilnet "k8s.io/apimachinery/pkg/util/net"
	"k8s.io/apimachinery/third_party/forked/golang/netutil"
)

// SpdyRoundTripper knows how to upgrade an HTTP request to one that supports
// multiplexed streams. After RoundTrip() is invoked, Conn will be set
// and usable. SpdyRoundTripper implements the UpgradeRoundTripper interface.
type SpdyRoundTripper struct {
	//tlsConfig holds the TLS configuration settings to use when connecting
	//to the remote server.
	tlsConfig *tls.Config

	/* TODO according to http://golang.org/pkg/net/http/#RoundTripper, a RoundTripper
	   must be safe for use by multiple concurrent goroutines. If this is absolutely
	   necessary, we could keep a map from http.Request to net.Conn. In practice,
	   a client will create an http.Client, set the transport to a new insteace of
	   SpdyRoundTripper, and use it a single time, so this hopefully won't be an issue.
	*/
	// conn is the underlying network connection to the remote server.
	conn net.Conn

	// Dialer is the dialer used to connect.  Used if non-nil.
	Dialer *net.Dialer

	// proxier knows which proxy to use given a request, defaults to http.ProxyFromEnvironment
	// Used primarily for mocking the proxy discovery in tests.
	proxier func(req *http.Request) (*url.URL, error)

	// pingPeriod is a period for sending Ping frames over established
	// connections.
	pingPeriod time.Duration
}

var _ utilnet.TLSClientConfigHolder = &SpdyRoundTripper{}
var _ httpstream.UpgradeRoundTripper = &SpdyRoundTripper{}
var _ utilnet.Dialer = &SpdyRoundTripper{}

// NewRoundTripper creates a new SpdyRoundTripper that will use the specified
// tlsConfig.
func NewRoundTripper(tlsConfig *tls.Config) *SpdyRoundTripper {
	return NewRoundTripperWithConfig(RoundTripperConfig{
		TLS: tlsConfig,
	})
}

// NewRoundTripperWithProxy creates a new SpdyRoundTripper that will use the
// specified tlsConfig and proxy func.
func NewRoundTripperWithProxy(tlsConfig *tls.Config, proxier func(*http.Request) (*url.URL, error)) *SpdyRoundTripper {
	return NewRoundTripperWithConfig(RoundTripperConfig{
		TLS:     tlsConfig,
		Proxier: proxier,
	})
}

// NewRoundTripperWithConfig creates a new SpdyRoundTripper with the specified
// configuration.
func NewRoundTripperWithConfig(cfg RoundTripperConfig) *SpdyRoundTripper {
	if cfg.Proxier == nil {
		cfg.Proxier = utilnet.NewProxierWithNoProxyCIDR(http.ProxyFromEnvironment)
	}
	return &SpdyRoundTripper{
		tlsConfig:  cfg.TLS,
		proxier:    cfg.Proxier,
		pingPeriod: cfg.PingPeriod,
	}
}

// RoundTripperConfig is a set of options for an SpdyRoundTripper.
type RoundTripperConfig struct {
	// TLS configuration used by the round tripper.
	TLS *tls.Config
	// Proxier is a proxy function invoked on each request. Optional.
	Proxier func(*http.Request) (*url.URL, error)
	// PingPeriod is a period for sending SPDY Pings on the connection.
	// Optional.
	PingPeriod time.Duration
}

// TLSClientConfig implements pkg/util/net.TLSClientConfigHolder for proper TLS checking during
// proxying with a spdy roundtripper.
func (s *SpdyRoundTripper) TLSClientConfig() *tls.Config {
	return s.tlsConfig
}

// Dial implements k8s.io/apimachinery/pkg/util/net.Dialer.
func (s *SpdyRoundTripper) Dial(req *http.Request) (net.Conn, error) {
	conn, err := s.dial(req)
	if err != nil {
		return nil, err
	}

	if err := req.Write(conn); err != nil {
		conn.Close()
		return nil, err
	}

	return conn, nil
}

// dial dials the host specified by req, using TLS if appropriate, optionally
// using a proxy server if one is configured via environment variables.
func (s *SpdyRoundTripper) dial(req *http.Request) (net.Conn, error) {
	proxyURL, err := s.proxier(req)
	if err != nil {
		return nil, err
	}

	if proxyURL == nil {
		return s.dialWithoutProxy(req.Context(), req.URL)
	}

	switch proxyURL.Scheme {
	case "socks5":
		return s.dialWithSocks5Proxy(req, proxyURL)
	case "https", "http", "":
		return s.dialWithHttpProxy(req, proxyURL)
	}

	return nil, fmt.Errorf("proxy URL scheme not supported: %s", proxyURL.Scheme)
}

// dialWithHttpProxy dials the host specified by url through an http or an https proxy.
func (s *SpdyRoundTripper) dialWithHttpProxy(req *http.Request, proxyURL *url.URL) (net.Conn, error) {
	// ensure we use a canonical host with proxyReq
	targetHost := netutil.CanonicalAddr(req.URL)

	// proxying logic adapted from http://blog.h6t.eu/post/74098062923/golang-websocket-with-http-proxy-support
	proxyReq := http.Request{
		Method: "CONNECT",
		URL:    &url.URL{},
		Host:   targetHost,
	}

	proxyReq = *proxyReq.WithContext(req.Context())

	if pa := s.proxyAuth(proxyURL); pa != "" {
		proxyReq.Header = http.Header{}
		proxyReq.Header.Set("Proxy-Authorization", pa)
	}

	proxyDialConn, err := s.dialWithoutProxy(proxyReq.Context(), proxyURL)
	if err != nil {
		return nil, err
	}

	//nolint:staticcheck // SA1019 ignore deprecated httputil.NewProxyClientConn
	proxyClientConn := httputil.NewProxyClientConn(proxyDialConn, nil)
	_, err = proxyClientConn.Do(&proxyReq)
	//nolint:staticcheck // SA1019 ignore deprecated httputil.ErrPersistEOF: it might be
	// returned from the invocation of proxyClientConn.Do
	if err != nil && err != httputil.ErrPersistEOF {
		return nil, err
	}

	rwc, _ := proxyClientConn.Hijack()

	if req.URL.Scheme == "https" {
		return s.tlsConn(proxyReq.Context(), rwc, targetHost)
	}
	return rwc, nil
}

// dialWithSocks5Proxy dials the host specified by url through a socks5 proxy.
func (s *SpdyRoundTripper) dialWithSocks5Proxy(req *http.Request, proxyURL *url.URL) (net.Conn, error) {
	// ensure we use a canonical host with proxyReq
	targetHost := netutil.CanonicalAddr(req.URL)
	proxyDialAddr := netutil.CanonicalAddr(proxyURL)

	var auth *proxy.Auth
	if proxyURL.User != nil {
		pass, _ := proxyURL.User.Password()
		auth = &proxy.Auth{
			User:     proxyURL.User.Username(),
			Password: pass,
		}
	}

	dialer := s.Dialer
	if dialer == nil {
		dialer = &net.Dialer{
			Timeout: 30 * time.Second,
		}
	}

	proxyDialer, err := proxy.SOCKS5("tcp", proxyDialAddr, auth, dialer)
	if err != nil {
		return nil, err
	}

	// According to the implementation of proxy.SOCKS5, the type assertion will always succeed
	contextDialer, ok := proxyDialer.(proxy.ContextDialer)
	if !ok {
		return nil, errors.New("SOCKS5 Dialer must implement ContextDialer")
	}

	proxyDialConn, err := contextDialer.DialContext(req.Context(), "tcp", targetHost)
	if err != nil {
		return nil, err
	}

	if req.URL.Scheme == "https" {
		return s.tlsConn(req.Context(), proxyDialConn, targetHost)
	}
	return proxyDialConn, nil
}

// tlsConn returns a TLS client side connection using rwc as the underlying transport.
func (s *SpdyRoundTripper) tlsConn(ctx context.Context, rwc net.Conn, targetHost string) (net.Conn, error) {

	host, _, err := net.SplitHostPort(targetHost)
	if err != nil {
		return nil, err
	}

	tlsConfig := s.tlsConfig
	switch {
	case tlsConfig == nil:
		tlsConfig = &tls.Config{ServerName: host}
	case len(tlsConfig.ServerName) == 0:
		tlsConfig = tlsConfig.Clone()
		tlsConfig.ServerName = host
	}

	tlsConn := tls.Client(rwc, tlsConfig)

<<<<<<< HEAD
	// need to manually call Handshake() so we can call VerifyHostname() below
	if err := tlsConn.HandshakeContext(ctx); err != nil {
		return nil, err
	}

	// Return if we were configured to skip validation
	if tlsConfig.InsecureSkipVerify {
		return tlsConn, nil
	}

	if err := tlsConn.VerifyHostname(tlsConfig.ServerName); err != nil {
=======
	if err := tlsConn.HandshakeContext(ctx); err != nil {
		tlsConn.Close()
>>>>>>> e8d3e9b1
		return nil, err
	}

	return tlsConn, nil
}

// dialWithoutProxy dials the host specified by url, using TLS if appropriate.
func (s *SpdyRoundTripper) dialWithoutProxy(ctx context.Context, url *url.URL) (net.Conn, error) {
	dialAddr := netutil.CanonicalAddr(url)
	dialer := s.Dialer
	if dialer == nil {
		dialer = &net.Dialer{}
	}

	if url.Scheme == "http" {
		return dialer.DialContext(ctx, "tcp", dialAddr)
	}

	tlsDialer := tls.Dialer{
		NetDialer: dialer,
		Config:    s.tlsConfig,
	}
	return tlsDialer.DialContext(ctx, "tcp", dialAddr)
}

// proxyAuth returns, for a given proxy URL, the value to be used for the Proxy-Authorization header
func (s *SpdyRoundTripper) proxyAuth(proxyURL *url.URL) string {
	if proxyURL == nil || proxyURL.User == nil {
		return ""
	}
	credentials := proxyURL.User.String()
	encodedAuth := base64.StdEncoding.EncodeToString([]byte(credentials))
	return fmt.Sprintf("Basic %s", encodedAuth)
}

// RoundTrip executes the Request and upgrades it. After a successful upgrade,
// clients may call SpdyRoundTripper.Connection() to retrieve the upgraded
// connection.
func (s *SpdyRoundTripper) RoundTrip(req *http.Request) (*http.Response, error) {
	req = utilnet.CloneRequest(req)
	req.Header.Add(httpstream.HeaderConnection, httpstream.HeaderUpgrade)
	req.Header.Add(httpstream.HeaderUpgrade, HeaderSpdy31)

<<<<<<< HEAD
	clone := utilnet.CloneRequest(req)
	clone.Header = header
	conn, err = s.Dial(clone)
=======
	conn, err := s.Dial(req)
>>>>>>> e8d3e9b1
	if err != nil {
		return nil, err
	}

	responseReader := bufio.NewReader(conn)

	resp, err := http.ReadResponse(responseReader, nil)
	if err != nil {
		conn.Close()
		return nil, err
	}

	s.conn = conn

	return resp, nil
}

// NewConnection validates the upgrade response, creating and returning a new
// httpstream.Connection if there were no errors.
func (s *SpdyRoundTripper) NewConnection(resp *http.Response) (httpstream.Connection, error) {
	connectionHeader := strings.ToLower(resp.Header.Get(httpstream.HeaderConnection))
	upgradeHeader := strings.ToLower(resp.Header.Get(httpstream.HeaderUpgrade))
	if (resp.StatusCode != http.StatusSwitchingProtocols) || !strings.Contains(connectionHeader, strings.ToLower(httpstream.HeaderUpgrade)) || !strings.Contains(upgradeHeader, strings.ToLower(HeaderSpdy31)) {
		defer resp.Body.Close()
		responseError := ""
		responseErrorBytes, err := ioutil.ReadAll(resp.Body)
		if err != nil {
			responseError = "unable to read error from server response"
		} else {
			// TODO: I don't belong here, I should be abstracted from this class
			if obj, _, err := statusCodecs.UniversalDecoder().Decode(responseErrorBytes, nil, &metav1.Status{}); err == nil {
				if status, ok := obj.(*metav1.Status); ok {
					return nil, &apierrors.StatusError{ErrStatus: *status}
				}
			}
			responseError = string(responseErrorBytes)
			responseError = strings.TrimSpace(responseError)
		}

		return nil, fmt.Errorf("unable to upgrade connection: %s", responseError)
	}

	return NewClientConnectionWithPings(s.conn, s.pingPeriod)
}

// statusScheme is private scheme for the decoding here until someone fixes the TODO in NewConnection
var statusScheme = runtime.NewScheme()

// ParameterCodec knows about query parameters used with the meta v1 API spec.
var statusCodecs = serializer.NewCodecFactory(statusScheme)

func init() {
	statusScheme.AddUnversionedTypes(metav1.SchemeGroupVersion,
		&metav1.Status{},
	)
}<|MERGE_RESOLUTION|>--- conflicted
+++ resolved
@@ -262,22 +262,8 @@
 
 	tlsConn := tls.Client(rwc, tlsConfig)
 
-<<<<<<< HEAD
-	// need to manually call Handshake() so we can call VerifyHostname() below
-	if err := tlsConn.HandshakeContext(ctx); err != nil {
-		return nil, err
-	}
-
-	// Return if we were configured to skip validation
-	if tlsConfig.InsecureSkipVerify {
-		return tlsConn, nil
-	}
-
-	if err := tlsConn.VerifyHostname(tlsConfig.ServerName); err != nil {
-=======
 	if err := tlsConn.HandshakeContext(ctx); err != nil {
 		tlsConn.Close()
->>>>>>> e8d3e9b1
 		return nil, err
 	}
 
@@ -321,13 +307,7 @@
 	req.Header.Add(httpstream.HeaderConnection, httpstream.HeaderUpgrade)
 	req.Header.Add(httpstream.HeaderUpgrade, HeaderSpdy31)
 
-<<<<<<< HEAD
-	clone := utilnet.CloneRequest(req)
-	clone.Header = header
-	conn, err = s.Dial(clone)
-=======
 	conn, err := s.Dial(req)
->>>>>>> e8d3e9b1
 	if err != nil {
 		return nil, err
 	}
