--- conflicted
+++ resolved
@@ -329,10 +329,6 @@
 	Conditions []StatefulSetCondition `json:"conditions,omitempty" patchStrategy:"merge" patchMergeKey:"type" protobuf:"bytes,10,rep,name=conditions"`
 
 	// Total number of available pods (ready for at least minReadySeconds) targeted by this StatefulSet.
-<<<<<<< HEAD
-	// This is a beta field and enabled/disabled by StatefulSetMinReadySeconds feature gate.
-=======
->>>>>>> e8d3e9b1
 	// +optional
 	AvailableReplicas int32 `json:"availableReplicas" protobuf:"varint,11,opt,name=availableReplicas"`
 }
