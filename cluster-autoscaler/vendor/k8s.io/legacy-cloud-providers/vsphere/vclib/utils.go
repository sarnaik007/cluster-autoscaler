--- conflicted
+++ resolved
@@ -201,14 +201,9 @@
 
 }
 
-<<<<<<< HEAD
-// isvCenterDeprecated takes vCenter version and vCenter API version as input and return true if vCenter is deprecated
-func isvCenterDeprecated(vCenterVersion string, vCenterAPIVersion string) (bool, error) {
-=======
 // isvCenterNotSupported takes vCenter version and vCenter API version as input and return true if vCenter is no longer
 // supported by VMware for in-tree vSphere volume plugin
 func isvCenterNotSupported(vCenterVersion string, vCenterAPIVersion string) (bool, error) {
->>>>>>> e8d3e9b1
 	var vcversion, vcapiversion, minvcversion vcVersion
 	var err error
 	err = vcversion.parse(vCenterVersion)
