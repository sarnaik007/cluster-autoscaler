--- conflicted
+++ resolved
@@ -738,12 +738,8 @@
 	if err != nil {
 		cc.vlogf("http2: Transport health check failure: %v", err)
 		cc.closeForLostPing()
-<<<<<<< HEAD
-		return
-=======
 	} else {
 		cc.vlogf("http2: Transport health check success")
->>>>>>> e8d3e9b1
 	}
 }
 
@@ -2919,11 +2915,6 @@
 func (missingBody) Close() error             { return nil }
 func (missingBody) Read([]byte) (int, error) { return 0, io.ErrUnexpectedEOF }
 
-type missingBody struct{}
-
-func (missingBody) Close() error             { return nil }
-func (missingBody) Read([]byte) (int, error) { return 0, io.ErrUnexpectedEOF }
-
 func strSliceContains(ss []string, s string) bool {
 	for _, v := range ss {
 		if v == s {
