--- conflicted
+++ resolved
@@ -65,8 +65,6 @@
 	return pod
 }
 
-<<<<<<< HEAD
-=======
 // BuildTestPodWithEphemeralStorage creates a pod with cpu, memory and ephemeral storage resources.
 func BuildTestPodWithEphemeralStorage(name string, cpu, mem, ephemeralStorage int64) *apiv1.Pod {
 	startTime := metav1.Unix(0, 0)
@@ -105,7 +103,6 @@
 	return pod
 }
 
->>>>>>> e8d3e9b1
 // BuildServiceTokenProjectedVolumeSource returns a ProjectedVolumeSource with SA token
 // projection
 func BuildServiceTokenProjectedVolumeSource(path string) *apiv1.ProjectedVolumeSource {
