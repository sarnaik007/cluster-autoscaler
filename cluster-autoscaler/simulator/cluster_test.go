--- conflicted
+++ resolved
@@ -309,17 +309,10 @@
 				destinations = append(destinations, node.Name)
 			}
 			InitializeClusterSnapshotOrDie(t, clusterSnapshot, test.allNodes, test.pods)
-<<<<<<< HEAD
-			toRemove, unremovable, _, err := FindNodesToRemove(
-				test.candidates, destinations, registry,
-				clusterSnapshot, predicateChecker, map[string]string{},
-				tracker, time.Now(), []*policyv1.PodDisruptionBudget{})
-=======
 			r := NewRemovalSimulator(registry, clusterSnapshot, predicateChecker, tracker)
 			toRemove, unremovable, _, err := r.FindNodesToRemove(
 				test.candidates, destinations, map[string]string{},
 				time.Now(), []*policyv1.PodDisruptionBudget{})
->>>>>>> e8d3e9b1
 			assert.NoError(t, err)
 			fmt.Printf("Test scenario: %s, found len(toRemove)=%v, expected len(test.toRemove)=%v\n", test.name, len(toRemove), len(test.toRemove))
 			assert.Equal(t, toRemove, test.toRemove)
