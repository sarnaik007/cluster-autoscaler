--- conflicted
+++ resolved
@@ -118,12 +118,6 @@
 func (r *RemovalSimulator) FindNodesToRemove(
 	candidates []string,
 	destinations []string,
-<<<<<<< HEAD
-	listers kube_util.ListerRegistry,
-	clusterSnapshot ClusterSnapshot,
-	predicateChecker PredicateChecker,
-=======
->>>>>>> e8d3e9b1
 	oldHints map[string]string,
 	timestamp time.Time,
 	pdbs []*policyv1.PodDisruptionBudget,
@@ -144,26 +138,6 @@
 		} else if urn != nil {
 			unremovable = append(unremovable, urn)
 		}
-<<<<<<< HEAD
-		klog.V(2).Infof("%s for removal", nodeName)
-
-		if _, found := destinationMap[nodeName]; !found {
-			klog.V(2).Infof("nodeInfo for %s not found", nodeName)
-			unremovable = append(unremovable, &UnremovableNode{Node: nodeInfo.Node(), Reason: UnexpectedError})
-			continue
-		}
-
-		podsToRemove, daemonSetPods, blockingPod, err := DetailedGetPodsForMove(nodeInfo, *skipNodesWithSystemPods,
-			*skipNodesWithLocalStorage, listers, int32(*minReplicaCount), podDisruptionBudgets, timestamp)
-		if err != nil {
-			klog.V(2).Infof("node %s cannot be removed: %v", nodeName, err)
-			if blockingPod != nil {
-				unremovable = append(unremovable, &UnremovableNode{Node: nodeInfo.Node(), Reason: BlockedByPod, BlockingPod: blockingPod})
-			} else {
-				unremovable = append(unremovable, &UnremovableNode{Node: nodeInfo.Node(), Reason: UnexpectedError})
-			}
-			continue
-=======
 	}
 	return result, unremovable, newHints, nil
 }
@@ -196,31 +170,14 @@
 		klog.V(2).Infof("node %s cannot be removed: %v", nodeName, err)
 		if blockingPod != nil {
 			return nil, &UnremovableNode{Node: nodeInfo.Node(), Reason: BlockedByPod, BlockingPod: blockingPod}
->>>>>>> e8d3e9b1
 		}
 		return nil, &UnremovableNode{Node: nodeInfo.Node(), Reason: UnexpectedError}
 	}
 
-<<<<<<< HEAD
-		findProblems := findPlaceFor(nodeName, podsToRemove, destinationMap, clusterSnapshot,
-			predicateChecker, oldHints, newHints, usageTracker, timestamp)
-		if findProblems == nil {
-			result = append(result, NodeToBeRemoved{
-				Node:             nodeInfo.Node(),
-				PodsToReschedule: podsToRemove,
-				DaemonSetPods:    daemonSetPods,
-			})
-			klog.V(2).Infof("node %s may be removed", nodeName)
-		} else {
-			klog.V(2).Infof("node %s is not suitable for removal: %v", nodeName, findProblems)
-			unremovable = append(unremovable, &UnremovableNode{Node: nodeInfo.Node(), Reason: NoPlaceToMovePods})
-		}
-=======
 	err = r.findPlaceFor(nodeName, podsToRemove, destinationMap, oldHints, newHints, timestamp)
 	if err != nil {
 		klog.V(2).Infof("node %s is not suitable for removal: %v", nodeName, err)
 		return nil, &UnremovableNode{Node: nodeInfo.Node(), Reason: NoPlaceToMovePods}
->>>>>>> e8d3e9b1
 	}
 	klog.V(2).Infof("node %s may be removed", nodeName)
 	return &NodeToBeRemoved{
