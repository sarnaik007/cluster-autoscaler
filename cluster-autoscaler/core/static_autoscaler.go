--- conflicted
+++ resolved
@@ -831,74 +831,6 @@
 	return nodes
 }
 
-<<<<<<< HEAD
-=======
-func (a *StaticAutoscaler) deleteCreatedNodesWithErrors() (bool, error) {
-	// We always schedule deleting of incoming errornous nodes
-	// TODO[lukaszos] Consider adding logic to not retry delete every loop iteration
-	nodes := a.clusterStateRegistry.GetCreatedNodesWithErrors()
-
-	nodeGroups := a.nodeGroupsById()
-	nodesToBeDeletedByNodeGroupId := make(map[string][]*apiv1.Node)
-
-	for _, node := range nodes {
-		nodeGroup, err := a.CloudProvider.NodeGroupForNode(node)
-		if err != nil {
-			id := "<nil>"
-			if node != nil {
-				id = node.Spec.ProviderID
-			}
-			klog.Warningf("Cannot determine nodeGroup for node %v; %v", id, err)
-			continue
-		}
-		if nodeGroup == nil || reflect.ValueOf(nodeGroup).IsNil() {
-			a.clusterStateRegistry.RefreshCloudProviderNodeInstancesCache()
-			return false, fmt.Errorf("node %s has no known nodegroup", node.GetName())
-		}
-		nodesToBeDeletedByNodeGroupId[nodeGroup.Id()] = append(nodesToBeDeletedByNodeGroupId[nodeGroup.Id()], node)
-	}
-
-	deletedAny := false
-
-	for nodeGroupId, nodesToBeDeleted := range nodesToBeDeletedByNodeGroupId {
-		var err error
-		klog.V(1).Infof("Deleting %v from %v node group because of create errors", len(nodesToBeDeleted), nodeGroupId)
-
-		nodeGroup := nodeGroups[nodeGroupId]
-		if nodeGroup == nil {
-			err = fmt.Errorf("node group %s not found", nodeGroupId)
-		} else {
-			var opts *config.NodeGroupAutoscalingOptions
-			opts, err = nodeGroup.GetOptions(a.NodeGroupDefaults)
-			if err != nil && err != cloudprovider.ErrNotImplemented {
-				klog.Warningf("Failed to get node group options for %s: %s", nodeGroupId, err)
-				continue
-			}
-			// If a scale-up of "ZeroOrMaxNodeScaling" node group failed, the cleanup
-			// should stick to the all-or-nothing principle. Deleting all nodes.
-			if opts != nil && opts.ZeroOrMaxNodeScaling {
-				instances, err := nodeGroup.Nodes()
-				if err != nil {
-					klog.Warningf("Failed to fill in failed nodes from group %s based on ZeroOrMaxNodeScaling option: %s", nodeGroupId, err)
-					continue
-				}
-				nodesToBeDeleted = instancesToFakeNodes(instances)
-			}
-			err = nodeGroup.DeleteNodes(nodesToBeDeleted)
-		}
-
-		if err != nil {
-			klog.Warningf("Error while trying to delete nodes from %v: %v", nodeGroupId, err)
-		}
-
-		deletedAny = deletedAny || err == nil
-		a.clusterStateRegistry.InvalidateNodeInstancesCacheEntry(nodeGroup)
-	}
-
-	return deletedAny, nil
-}
-
->>>>>>> 0c26da31
 // instancesToNodes returns a list of fake nodes with just names populated,
 // so that they can be passed as nodes to delete
 func instancesToFakeNodes(instances []cloudprovider.Instance) []*apiv1.Node {
