--- conflicted
+++ resolved
@@ -297,11 +297,8 @@
 		RecordDuplicatedEvents:             *recordDuplicatedEvents,
 		MaxNodesPerScaleUp:                 *maxNodesPerScaleUp,
 		MaxNodeGroupBinpackingDuration:     *maxNodeGroupBinpackingDuration,
-<<<<<<< HEAD
 		IgnorePodResources:                 *ignorePodResourcesFlag,
-=======
 		NodeDeletionBatcherInterval:        *nodeDeletionBatcherInterval,
->>>>>>> e7670447
 	}
 }
 
