/*
Copyright 2016 The Kubernetes Authors.

Licensed under the Apache License, Version 2.0 (the "License");
you may not use this file except in compliance with the License.
You may obtain a copy of the License at

    http://www.apache.org/licenses/LICENSE-2.0

Unless required by applicable law or agreed to in writing, software
distributed under the License is distributed on an "AS IS" BASIS,
WITHOUT WARRANTIES OR CONDITIONS OF ANY KIND, either express or implied.
See the License for the specific language governing permissions and
limitations under the License.
*/

package aws

import (
	"fmt"
	"io"
	"os"
	"regexp"
	"strings"

	apiv1 "k8s.io/api/core/v1"
	"k8s.io/apimachinery/pkg/api/resource"
	"k8s.io/autoscaler/cluster-autoscaler/cloudprovider"
	"k8s.io/autoscaler/cluster-autoscaler/config"
	"k8s.io/autoscaler/cluster-autoscaler/utils/errors"
	klog "k8s.io/klog/v2"
	schedulerframework "k8s.io/kubernetes/pkg/scheduler/framework"
)

const (
	// GPULabel is the label added to nodes with GPU resource.
	GPULabel = "k8s.amazonaws.com/accelerator"
)

var (
	availableGPUTypes = map[string]struct{}{
		"nvidia-tesla-k80":  {},
		"nvidia-tesla-p100": {},
		"nvidia-tesla-v100": {},
		"nvidia-tesla-t4":   {},
		"nvidia-tesla-a100": {},
<<<<<<< HEAD
=======
		"nvidia-a10g":       {},
>>>>>>> e8d3e9b1
	}
)

// awsCloudProvider implements CloudProvider interface.
type awsCloudProvider struct {
	awsManager      *AwsManager
	resourceLimiter *cloudprovider.ResourceLimiter
}

// BuildAwsCloudProvider builds CloudProvider implementation for AWS.
func BuildAwsCloudProvider(awsManager *AwsManager, resourceLimiter *cloudprovider.ResourceLimiter) (cloudprovider.CloudProvider, error) {
	aws := &awsCloudProvider{
		awsManager:      awsManager,
		resourceLimiter: resourceLimiter,
	}
	return aws, nil
}

// Cleanup stops the go routine that is handling the current view of the ASGs in the form of a cache
func (aws *awsCloudProvider) Cleanup() error {
	aws.awsManager.Cleanup()
	return nil
}

// Name returns name of the cloud provider.
func (aws *awsCloudProvider) Name() string {
	return cloudprovider.AwsProviderName
}

// GPULabel returns the label added to nodes with GPU resource.
func (aws *awsCloudProvider) GPULabel() string {
	return GPULabel
}

// GetAvailableGPUTypes return all available GPU types cloud provider supports
func (aws *awsCloudProvider) GetAvailableGPUTypes() map[string]struct{} {
	return availableGPUTypes
}

// NodeGroups returns all node groups configured for this cloud provider.
func (aws *awsCloudProvider) NodeGroups() []cloudprovider.NodeGroup {
	asgs := aws.awsManager.getAsgs()
	ngs := make([]cloudprovider.NodeGroup, 0, len(asgs))
	for _, asg := range asgs {
		ngs = append(ngs, &AwsNodeGroup{
			asg:        asg,
			awsManager: aws.awsManager,
		})
	}

	return ngs
}

// NodeGroupForNode returns the node group for the given node.
func (aws *awsCloudProvider) NodeGroupForNode(node *apiv1.Node) (cloudprovider.NodeGroup, error) {
	if len(node.Spec.ProviderID) == 0 {
		klog.Warningf("Node %v has no providerId", node.Name)
		return nil, nil
	}
	ref, err := AwsRefFromProviderId(node.Spec.ProviderID)
	if err != nil {
		return nil, err
	}
	asg := aws.awsManager.GetAsgForInstance(*ref)

	if asg == nil {
		return nil, nil
	}

	return &AwsNodeGroup{
		asg:        asg,
		awsManager: aws.awsManager,
	}, nil
}

// Pricing returns pricing model for this cloud provider or error if not available.
func (aws *awsCloudProvider) Pricing() (cloudprovider.PricingModel, errors.AutoscalerError) {
	return nil, cloudprovider.ErrNotImplemented
}

// GetAvailableMachineTypes get all machine types that can be requested from the cloud provider.
func (aws *awsCloudProvider) GetAvailableMachineTypes() ([]string, error) {
	return []string{}, nil
}

// NewNodeGroup builds a theoretical node group based on the node definition provided. The node group is not automatically
// created on the cloud provider side. The node group is not returned by NodeGroups() until it is created.
func (aws *awsCloudProvider) NewNodeGroup(machineType string, labels map[string]string, systemLabels map[string]string,
	taints []apiv1.Taint, extraResources map[string]resource.Quantity) (cloudprovider.NodeGroup, error) {
	return nil, cloudprovider.ErrNotImplemented
}

// GetResourceLimiter returns struct containing limits (max, min) for resources (cores, memory etc.).
func (aws *awsCloudProvider) GetResourceLimiter() (*cloudprovider.ResourceLimiter, error) {
	return aws.resourceLimiter, nil
}

// Refresh is called before every main loop and can be used to dynamically update cloud provider state.
// In particular the list of node groups returned by NodeGroups can change as a result of CloudProvider.Refresh().
func (aws *awsCloudProvider) Refresh() error {
	return aws.awsManager.Refresh()
}

// AwsRef contains a reference to some entity in AWS world.
type AwsRef struct {
	Name string
}

// AwsInstanceRef contains a reference to an instance in the AWS world.
type AwsInstanceRef struct {
	ProviderID string
	Name       string
}

var validAwsRefIdRegex = regexp.MustCompile(fmt.Sprintf(`^aws\:\/\/\/[-0-9a-z]*\/[-0-9a-z]*(\/[-0-9a-z\.]*)?$|aws\:\/\/\/[-0-9a-z]*\/%s.*$`, placeholderInstanceNamePrefix))

// AwsRefFromProviderId creates AwsInstanceRef object from provider id which
// must be in format: aws:///zone/name
func AwsRefFromProviderId(id string) (*AwsInstanceRef, error) {
	if validAwsRefIdRegex.FindStringSubmatch(id) == nil {
		return nil, fmt.Errorf("wrong id: expected format aws:///<zone>/<name>, got %v", id)
	}
	splitted := strings.Split(id[7:], "/")
	return &AwsInstanceRef{
		ProviderID: id,
		Name:       splitted[1],
	}, nil
}

// AwsNodeGroup implements NodeGroup interface.
type AwsNodeGroup struct {
	awsManager *AwsManager
	asg        *asg
}

// MaxSize returns maximum size of the node group.
func (ng *AwsNodeGroup) MaxSize() int {
	return ng.asg.maxSize
}

// MinSize returns minimum size of the node group.
func (ng *AwsNodeGroup) MinSize() int {
	return ng.asg.minSize
}

// TargetSize returns the current TARGET size of the node group. It is possible that the
// number is different from the number of nodes registered in Kubernetes.
func (ng *AwsNodeGroup) TargetSize() (int, error) {
	return ng.asg.curSize, nil
}

// Exist checks if the node group really exists on the cloud provider side. Allows to tell the
// theoretical node group from the real one.
func (ng *AwsNodeGroup) Exist() bool {
	return true
}

// Create creates the node group on the cloud provider side.
func (ng *AwsNodeGroup) Create() (cloudprovider.NodeGroup, error) {
	return nil, cloudprovider.ErrAlreadyExist
}

// Autoprovisioned returns true if the node group is autoprovisioned.
func (ng *AwsNodeGroup) Autoprovisioned() bool {
	return false
}

// Delete deletes the node group on the cloud provider side.
// This will be executed only for autoprovisioned node groups, once their size drops to 0.
func (ng *AwsNodeGroup) Delete() error {
	return cloudprovider.ErrNotImplemented
}

// GetOptions returns NodeGroupAutoscalingOptions that should be used for this particular
// NodeGroup. Returning a nil will result in using default options.
func (ng *AwsNodeGroup) GetOptions(defaults config.NodeGroupAutoscalingOptions) (*config.NodeGroupAutoscalingOptions, error) {
	if ng.asg == nil || ng.asg.Tags == nil || len(ng.asg.Tags) == 0 {
		return &defaults, nil
	}
	return ng.awsManager.GetAsgOptions(*ng.asg, defaults), nil
}

// IncreaseSize increases Asg size
func (ng *AwsNodeGroup) IncreaseSize(delta int) error {
	if delta <= 0 {
		return fmt.Errorf("size increase must be positive")
	}
	size := ng.asg.curSize
	if size+delta > ng.asg.maxSize {
		return fmt.Errorf("size increase too large - desired:%d max:%d", size+delta, ng.asg.maxSize)
	}
	return ng.awsManager.SetAsgSize(ng.asg, size+delta)
}

// DecreaseTargetSize decreases the target size of the node group. This function
// doesn't permit to delete any existing node and can be used only to reduce the
// request for new nodes that have not been yet fulfilled. Delta should be negative.
// It is assumed that cloud provider will not delete the existing nodes if the size
// when there is an option to just decrease the target.
func (ng *AwsNodeGroup) DecreaseTargetSize(delta int) error {
	if delta >= 0 {
		return fmt.Errorf("size decrease size must be negative")
	}

	size := ng.asg.curSize
	nodes, err := ng.awsManager.GetAsgNodes(ng.asg.AwsRef)
	if err != nil {
		return err
	}
	if int(size)+delta < len(nodes) {
		return fmt.Errorf("attempt to delete existing nodes targetSize:%d delta:%d existingNodes: %d",
			size, delta, len(nodes))
	}
	return ng.awsManager.SetAsgSize(ng.asg, size+delta)
}

// Belongs returns true if the given node belongs to the NodeGroup.
func (ng *AwsNodeGroup) Belongs(node *apiv1.Node) (bool, error) {
	ref, err := AwsRefFromProviderId(node.Spec.ProviderID)
	if err != nil {
		return false, err
	}
	targetAsg := ng.awsManager.GetAsgForInstance(*ref)
	if targetAsg == nil {
		return false, fmt.Errorf("%s doesn't belong to a known asg", node.Name)
	}
	if targetAsg.AwsRef != ng.asg.AwsRef {
		return false, nil
	}
	return true, nil
}

// DeleteNodes deletes the nodes from the group.
func (ng *AwsNodeGroup) DeleteNodes(nodes []*apiv1.Node) error {
	size := ng.asg.curSize
	if int(size) <= ng.MinSize() {
		return fmt.Errorf("min size reached, nodes will not be deleted")
	}
	refs := make([]*AwsInstanceRef, 0, len(nodes))
	for _, node := range nodes {
		belongs, err := ng.Belongs(node)
		if err != nil {
			return err
		}
		if !belongs {
			return fmt.Errorf("%s belongs to a different asg than %s", node.Name, ng.Id())
		}
		awsref, err := AwsRefFromProviderId(node.Spec.ProviderID)
		if err != nil {
			return err
		}
		refs = append(refs, awsref)
	}
	return ng.awsManager.DeleteInstances(refs)
}

// Id returns asg id.
func (ng *AwsNodeGroup) Id() string {
	return ng.asg.Name
}

// Debug returns a debug string for the Asg.
func (ng *AwsNodeGroup) Debug() string {
	return fmt.Sprintf("%s (%d:%d)", ng.Id(), ng.MinSize(), ng.MaxSize())
}

// Nodes returns a list of all nodes that belong to this node group.
func (ng *AwsNodeGroup) Nodes() ([]cloudprovider.Instance, error) {
	asgNodes, err := ng.awsManager.GetAsgNodes(ng.asg.AwsRef)
	if err != nil {
		return nil, err
	}

	instances := make([]cloudprovider.Instance, len(asgNodes))

	for i, asgNode := range asgNodes {
		var status *cloudprovider.InstanceStatus
		instanceStatusString, err := ng.awsManager.GetInstanceStatus(asgNode)
		if err != nil {
			klog.V(4).Infof("Could not get instance status, continuing anyways: %v", err)
		} else if instanceStatusString != nil && *instanceStatusString == placeholderUnfulfillableStatus {
			status = &cloudprovider.InstanceStatus{
				State: cloudprovider.InstanceCreating,
				ErrorInfo: &cloudprovider.InstanceErrorInfo{
					ErrorClass:   cloudprovider.OutOfResourcesErrorClass,
					ErrorCode:    placeholderUnfulfillableStatus,
					ErrorMessage: "AWS cannot provision any more instances for this node group",
				},
			}
		}
		instances[i] = cloudprovider.Instance{
			Id:     asgNode.ProviderID,
			Status: status,
		}
	}
	return instances, nil
}

// TemplateNodeInfo returns a node template for this node group.
func (ng *AwsNodeGroup) TemplateNodeInfo() (*schedulerframework.NodeInfo, error) {
	template, err := ng.awsManager.getAsgTemplate(ng.asg)
	if err != nil {
		return nil, err
	}

	node, err := ng.awsManager.buildNodeFromTemplate(ng.asg, template)
	if err != nil {
		return nil, err
	}

	nodeInfo := schedulerframework.NewNodeInfo(cloudprovider.BuildKubeProxy(ng.asg.Name))
	nodeInfo.SetNode(node)
	return nodeInfo, nil
}

// BuildAWS builds AWS cloud provider, manager etc.
func BuildAWS(opts config.AutoscalingOptions, do cloudprovider.NodeGroupDiscoveryOptions, rl *cloudprovider.ResourceLimiter) cloudprovider.CloudProvider {
	var config io.ReadCloser
	if opts.CloudConfig != "" {
		var err error
		config, err = os.Open(opts.CloudConfig)
		if err != nil {
			klog.Fatalf("Couldn't open cloud provider configuration %s: %#v", opts.CloudConfig, err)
		}
		defer config.Close()
	}

	// Generate EC2 list
	instanceTypes, lastUpdateTime := GetStaticEC2InstanceTypes()
	if opts.AWSUseStaticInstanceList {
		klog.Warningf("Using static EC2 Instance Types, this list could be outdated. Last update time: %s", lastUpdateTime)
	} else {
		region, err := GetCurrentAwsRegion()
		if err != nil {
			klog.Fatalf("Failed to get AWS Region: %v", err)
		}

		generatedInstanceTypes, err := GenerateEC2InstanceTypes(region)
		if err != nil {
			klog.Errorf("Failed to generate AWS EC2 Instance Types: %v, falling back to static list with last update time: %s", err, lastUpdateTime)
		}
		if generatedInstanceTypes == nil {
			generatedInstanceTypes = map[string]*InstanceType{}
		}
		// fallback on the static list if we miss any instance types in the generated output
		// credits to: https://github.com/lyft/cni-ipvlan-vpc-k8s/pull/80
		for k, v := range instanceTypes {
			_, ok := generatedInstanceTypes[k]
			if ok {
				continue
			}
			klog.Infof("Using static instance type %s", k)
			generatedInstanceTypes[k] = v
		}
		instanceTypes = generatedInstanceTypes

		keys := make([]string, 0, len(instanceTypes))
		for key := range instanceTypes {
			keys = append(keys, key)
		}

		klog.Infof("Successfully load %d EC2 Instance Types %s", len(keys), keys)
	}

	manager, err := CreateAwsManager(config, do, instanceTypes)
	if err != nil {
		klog.Fatalf("Failed to create AWS Manager: %v", err)
	}

	provider, err := BuildAwsCloudProvider(manager, rl)
	if err != nil {
		klog.Fatalf("Failed to create AWS cloud provider: %v", err)
	}
	RegisterMetrics()
	return provider
}<|MERGE_RESOLUTION|>--- conflicted
+++ resolved
@@ -44,10 +44,7 @@
 		"nvidia-tesla-v100": {},
 		"nvidia-tesla-t4":   {},
 		"nvidia-tesla-a100": {},
-<<<<<<< HEAD
-=======
 		"nvidia-a10g":       {},
->>>>>>> e8d3e9b1
 	}
 )
 
