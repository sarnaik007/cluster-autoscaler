--- conflicted
+++ resolved
@@ -35,11 +35,11 @@
 	provider_gce "k8s.io/kubernetes/pkg/cloudprovider/providers/gce"
 
 	"cloud.google.com/go/compute/metadata"
+	"github.com/golang/glog"
 	"golang.org/x/oauth2"
 	"golang.org/x/oauth2/google"
 	gce_api "google.golang.org/api/compute/v1"
 	gcfg "gopkg.in/gcfg.v1"
-	"k8s.io/klog"
 )
 
 // GcpCloudProviderMode allows to pass information whether the cluster is in NAP mode.
@@ -118,37 +118,6 @@
 	CreateNodePool(mig *GkeMig) (*GkeMig, error)
 	// DeleteNodePool deletes a MIG from cloud provider.
 	DeleteNodePool(toBeRemoved *GkeMig) error
-<<<<<<< HEAD
-	GetLocation() string
-	GetProjectId() string
-	GetClusterName() string
-	GetMigTemplateNode(mig *GkeMig) (*apiv1.Node, error)
-	GetNodeLocations() []string
-}
-
-// gkeConfigurationCache is used for storing cached cluster configuration.
-type gkeConfigurationCache struct {
-	sync.Mutex
-	nodeLocations []string
-}
-
-func (cache *gkeConfigurationCache) setNodeLocations(locations []string) {
-	cache.Lock()
-	defer cache.Unlock()
-
-	cache.nodeLocations = make([]string, len(locations))
-	copy(cache.nodeLocations, locations)
-}
-
-func (cache *gkeConfigurationCache) getNodeLocations() []string {
-	cache.Lock()
-	defer cache.Unlock()
-
-	locations := make([]string, len(cache.nodeLocations))
-	copy(locations, cache.nodeLocations)
-	return locations
-=======
->>>>>>> 4002559a
 }
 
 // gkeConfigurationCache is used for storing cached cluster configuration.
@@ -207,19 +176,19 @@
 	if configReader != nil {
 		var cfg provider_gce.ConfigFile
 		if err := gcfg.ReadInto(&cfg, configReader); err != nil {
-			klog.Errorf("Couldn't read config: %v", err)
+			glog.Errorf("Couldn't read config: %v", err)
 			return nil, err
 		}
 		if cfg.Global.TokenURL == "" {
-			klog.Warning("Empty tokenUrl in cloud config")
+			glog.Warning("Empty tokenUrl in cloud config")
 		} else {
 			tokenSource = provider_gce.NewAltTokenSource(cfg.Global.TokenURL, cfg.Global.TokenBody)
-			klog.V(1).Infof("Using TokenSource from config %#v", tokenSource)
+			glog.V(1).Infof("Using TokenSource from config %#v", tokenSource)
 		}
 		projectId = cfg.Global.ProjectID
 		location = cfg.Global.LocalZone
 	} else {
-		klog.V(1).Infof("Using default TokenSource %#v", tokenSource)
+		glog.V(1).Infof("Using default TokenSource %#v", tokenSource)
 	}
 	if len(projectId) == 0 || len(location) == 0 {
 		// XXX: On GKE discoveredProjectId is hosted master project and
@@ -238,7 +207,7 @@
 			location = discoveredLocation
 		}
 	}
-	klog.V(1).Infof("GCE projectId=%s location=%s", projectId, location)
+	glog.V(1).Infof("GCE projectId=%s location=%s", projectId, location)
 
 	// Create Google Compute Engine service.
 	client := oauth2.NewClient(oauth2.NoContext, tokenSource)
@@ -272,7 +241,7 @@
 			return nil, err
 		}
 		manager.GkeService = gkeBetaService
-		klog.V(1).Info("Using GKE-NAP mode")
+		glog.V(1).Info("Using GKE-NAP mode")
 	}
 
 	if err := manager.forceRefresh(); err != nil {
@@ -281,7 +250,7 @@
 
 	go wait.Until(func() {
 		if err := manager.cache.RegenerateInstancesCache(); err != nil {
-			klog.Errorf("Error while regenerating Mig cache: %v", err)
+			glog.Errorf("Error while regenerating Mig cache: %v", err)
 		}
 	}, time.Hour, manager.interrupt)
 
@@ -296,7 +265,7 @@
 
 func (m *gkeManagerImpl) assertGKENAP() {
 	if m.mode != ModeGKENAP {
-		klog.Fatalf("This should run only in GKE mode with autoprovisioning enabled")
+		glog.Fatalf("This should run only in GKE mode with autoprovisioning enabled")
 	}
 }
 
@@ -347,10 +316,6 @@
 	return m.gkeConfigurationCache.getNodeLocations()
 }
 
-<<<<<<< HEAD
-// RegisterMig registers mig in GceManager. Returns true if the node group didn't exist before or its config has changed.
-=======
->>>>>>> 4002559a
 func (m *gkeManagerImpl) registerMig(mig *GkeMig) bool {
 	changed := m.cache.RegisterMig(mig)
 	if changed {
@@ -358,7 +323,7 @@
 		// can be scaled up from 0 nodes.
 		// We may never need to do it, so just log error if it fails.
 		if _, err := m.GetMigTemplateNode(mig); err != nil {
-			klog.Errorf("Can't build node from template for %s, won't be able to scale from 0: %v", mig.GceRef().String(), err)
+			glog.Errorf("Can't build node from template for %s, won't be able to scale from 0: %v", mig.GceRef().String(), err)
 		}
 	}
 	return changed
@@ -397,7 +362,7 @@
 			// Report error as InternalError since it would signify a
 			// serious bug in autoscaler code.
 			errMsg := fmt.Sprintf("Mig %s is not GkeMig: got %v, want GkeMig", existingMig.Config.GceRef().String(), reflect.TypeOf(existingMig.Config))
-			klog.Error(errMsg)
+			glog.Error(errMsg)
 			return nil, errors.NewAutoscalerError(errors.InternalError, errMsg)
 		}
 		if gkeMig.NodePoolName() == mig.NodePoolName() {
@@ -427,7 +392,7 @@
 	m.cache.SetMachinesCache(machinesCache)
 	nextRefresh := time.Now()
 	m.machinesCacheLastRefresh = nextRefresh
-	klog.V(2).Infof("Refreshed machine types, next refresh after %v", nextRefresh)
+	glog.V(2).Infof("Refreshed machine types, next refresh after %v", nextRefresh)
 	return nil
 }
 
@@ -442,7 +407,7 @@
 
 // SetMigSize sets MIG size.
 func (m *gkeManagerImpl) SetMigSize(mig gce.Mig, size int64) error {
-	klog.V(0).Infof("Setting mig size %s to %d", mig.Id(), size)
+	glog.V(0).Infof("Setting mig size %s to %d", mig.Id(), size)
 	return m.GceService.ResizeMig(mig.GceRef(), size)
 }
 
@@ -515,34 +480,15 @@
 
 func (m *gkeManagerImpl) forceRefresh() error {
 	if err := m.refreshClusterResources(); err != nil {
-<<<<<<< HEAD
 		glog.Errorf("Failed to refresh GKE cluster resources: %v", err)
 		return err
 	}
 	if err := m.refreshMachinesCache(); err != nil {
 		glog.Errorf("Failed to fetch machine types: %v", err)
-=======
-		klog.Errorf("Failed to refresh GKE cluster resources: %v", err)
 		return err
 	}
-	if err := m.refreshMachinesCache(); err != nil {
-		klog.Errorf("Failed to fetch machine types: %v", err)
->>>>>>> 4002559a
-		return err
-	}
 	m.lastRefresh = time.Now()
-	klog.V(2).Infof("Refreshed GCE resources, next refresh after %v", m.lastRefresh.Add(refreshInterval))
-	return nil
-}
-
-func (m *gkeManagerImpl) refreshClusterResources() error {
-	cluster, err := m.GkeService.GetCluster()
-	if err != nil {
-		return err
-	}
-	m.refreshNodePools(cluster.NodePools)
-	m.refreshResourceLimiter(cluster.ResourceLimiter)
-	m.gkeConfigurationCache.setNodeLocations(cluster.Locations)
+	glog.V(2).Infof("Refreshed GCE resources, next refresh after %v", m.lastRefresh.Add(refreshInterval))
 	return nil
 }
 
@@ -590,11 +536,11 @@
 func (m *gkeManagerImpl) refreshResourceLimiter(resourceLimiter *cloudprovider.ResourceLimiter) {
 	if m.mode == ModeGKENAP {
 		if resourceLimiter != nil {
-			klog.V(2).Infof("Refreshed resource limits: %s", resourceLimiter.String())
+			glog.V(2).Infof("Refreshed resource limits: %s", resourceLimiter.String())
 			m.cache.SetResourceLimiter(resourceLimiter)
 		} else {
 			oldLimits, _ := m.cache.GetResourceLimiter()
-			klog.Errorf("Resource limits should always be defined in NAP mode, but they appear to be empty. Using possibly outdated limits: %v", oldLimits.String())
+			glog.Errorf("Resource limits should always be defined in NAP mode, but they appear to be empty. Using possibly outdated limits: %v", oldLimits.String())
 		}
 	}
 }
@@ -613,7 +559,7 @@
 	m.cache.SetMachinesCache(machinesCache)
 	nextRefresh := time.Now()
 	m.machinesCacheLastRefresh = nextRefresh
-	klog.V(2).Infof("Cleared machine types cache, next clear after %v", nextRefresh)
+	glog.V(2).Infof("Cleared machine types cache, next clear after %v", nextRefresh)
 }
 
 // Code borrowed from gce cloud provider. Reuse the original as soon as it becomes public.
