--- conflicted
+++ resolved
@@ -22,7 +22,6 @@
 	"k8s.io/autoscaler/cluster-autoscaler/context"
 
 	"github.com/golang/glog"
-	"k8s.io/autoscaler/cluster-autoscaler/cloudprovider/alicloud"
 )
 
 // NewCloudProvider builds a cloud provider from provided parameters.
@@ -36,30 +35,7 @@
 
 	rl := context.NewResourceLimiterFromAutoscalingOptions(opts)
 
-<<<<<<< HEAD
-	switch opts.CloudProviderName {
-	case gce.ProviderNameGCE:
-		return buildGCE(opts, do, rl)
-	case gke.ProviderNameGKE:
-		if do.DiscoverySpecified() {
-			glog.Fatal("GKE gets nodegroup specification via API, command line specs are not allowed")
-		}
-		if opts.NodeAutoprovisioningEnabled {
-			return buildGKE(opts, rl, gke.ModeGKENAP)
-		}
-		return buildGKE(opts, rl, gke.ModeGKE)
-	case aws.ProviderName:
-		return buildAWS(opts, do, rl)
-	case azure.ProviderName:
-		return buildAzure(opts, do, rl)
-	case kubemark.ProviderName:
-		return buildKubemark(opts, do, rl)
-	case alicloud.ProviderName:
-		return buildAlicloud(opts, do, rl)
-	case "":
-=======
 	if opts.CloudProviderName == "" {
->>>>>>> 5416f96a
 		// Ideally this would be an error, but several unit tests of the
 		// StaticAutoscaler depend on this behaviour.
 		glog.Warning("Returning a nil cloud provider")
@@ -71,101 +47,6 @@
 		return provider
 	}
 
-<<<<<<< HEAD
-	provider, err := aws.BuildAwsCloudProvider(manager, rl)
-	if err != nil {
-		glog.Fatalf("Failed to create AWS cloud provider: %v", err)
-	}
-	return provider
-}
-
-func buildAzure(opts config.AutoscalingOptions, do cloudprovider.NodeGroupDiscoveryOptions, rl *cloudprovider.ResourceLimiter) cloudprovider.CloudProvider {
-	var config io.ReadCloser
-	if opts.CloudConfig != "" {
-		glog.Infof("Creating Azure Manager using cloud-config file: %v", opts.CloudConfig)
-		var err error
-		config, err := os.Open(opts.CloudConfig)
-		if err != nil {
-			glog.Fatalf("Couldn't open cloud provider configuration %s: %#v", opts.CloudConfig, err)
-		}
-		defer config.Close()
-	} else {
-		glog.Info("Creating Azure Manager with default configuration.")
-	}
-	manager, err := azure.CreateAzureManager(config, do)
-	if err != nil {
-		glog.Fatalf("Failed to create Azure Manager: %v", err)
-	}
-	provider, err := azure.BuildAzureCloudProvider(manager, rl)
-	if err != nil {
-		glog.Fatalf("Failed to create Azure cloud provider: %v", err)
-	}
-	return provider
-}
-
-func buildKubemark(opts config.AutoscalingOptions, do cloudprovider.NodeGroupDiscoveryOptions, rl *cloudprovider.ResourceLimiter) cloudprovider.CloudProvider {
-	externalConfig, err := rest.InClusterConfig()
-	if err != nil {
-		glog.Fatalf("Failed to get kubeclient config for external cluster: %v", err)
-	}
-
-	kubemarkConfig, err := clientcmd.BuildConfigFromFlags("", "/kubeconfig/cluster_autoscaler.kubeconfig")
-	if err != nil {
-		glog.Fatalf("Failed to get kubeclient config for kubemark cluster: %v", err)
-	}
-
-	stop := make(chan struct{})
-
-	externalClient := kubeclient.NewForConfigOrDie(externalConfig)
-	kubemarkClient := kubeclient.NewForConfigOrDie(kubemarkConfig)
-
-	externalInformerFactory := informers.NewSharedInformerFactory(externalClient, 0)
-	kubemarkInformerFactory := informers.NewSharedInformerFactory(kubemarkClient, 0)
-	kubemarkNodeInformer := kubemarkInformerFactory.Core().V1().Nodes()
-	go kubemarkNodeInformer.Informer().Run(stop)
-
-	kubemarkController, err := kubemarkcontroller.NewKubemarkController(externalClient, externalInformerFactory,
-		kubemarkClient, kubemarkNodeInformer)
-	if err != nil {
-		glog.Fatalf("Failed to create Kubemark cloud provider: %v", err)
-	}
-
-	externalInformerFactory.Start(stop)
-	if !kubemarkController.WaitForCacheSync(stop) {
-		glog.Fatalf("Failed to sync caches for kubemark controller")
-	}
-	go kubemarkController.Run(stop)
-
-	provider, err := kubemark.BuildKubemarkCloudProvider(kubemarkController, do.NodeGroupSpecs, rl)
-	if err != nil {
-		glog.Fatalf("Failed to create Kubemark cloud provider: %v", err)
-	}
-	return provider
-}
-
-func buildAlicloud(opts config.AutoscalingOptions, do cloudprovider.NodeGroupDiscoveryOptions, rl *cloudprovider.ResourceLimiter) cloudprovider.CloudProvider {
-	var aliManager *alicloud.AliCloudManager
-	var aliError error
-	if opts.CloudConfig != "" {
-		config, fileErr := os.Open(opts.CloudConfig)
-		if fileErr != nil {
-			glog.Fatalf("Couldn't open cloud provider configuration %s: %#v", opts.CloudConfig, fileErr)
-		}
-		defer config.Close()
-		aliManager, aliError = alicloud.CreateAliCloudManager(config)
-	} else {
-		aliManager, aliError = alicloud.CreateAliCloudManager(nil)
-	}
-	if aliError != nil {
-		glog.Fatalf("Failed to create Alicloud Manager: %v", aliError)
-	}
-	cloudProvider, err := alicloud.BuildAliCloudProvider(aliManager, do, rl)
-	if err != nil {
-		glog.Fatalf("Failed to create Alicloud cloud provider: %v", err)
-	}
-	return cloudProvider
-=======
 	glog.Fatalf("Unknown cloud provider: %s", opts.CloudProviderName)
 	return nil // This will never happen because the Fatalf will os.Exit
->>>>>>> 5416f96a
 }