--- conflicted
+++ resolved
@@ -17,8 +17,4 @@
 package common
 
 // VerticalPodAutoscalerVersion is the version of VPA.
-<<<<<<< HEAD
-const VerticalPodAutoscalerVersion = "0.10.0"
-=======
-const VerticalPodAutoscalerVersion = "0.12.0"
->>>>>>> e8d3e9b1
+const VerticalPodAutoscalerVersion = "0.12.0"