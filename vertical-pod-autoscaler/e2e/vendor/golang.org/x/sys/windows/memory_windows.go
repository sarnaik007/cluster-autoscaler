--- conflicted
+++ resolved
@@ -34,9 +34,6 @@
 	QUOTA_LIMITS_HARDWS_MIN_ENABLE  = 0x00000001
 	QUOTA_LIMITS_HARDWS_MAX_DISABLE = 0x00000008
 	QUOTA_LIMITS_HARDWS_MAX_ENABLE  = 0x00000004
-<<<<<<< HEAD
-)
-=======
 )
 
 type MemoryBasicInformation struct {
@@ -48,5 +45,4 @@
 	State             uint32
 	Protect           uint32
 	Type              uint32
-}
->>>>>>> e8d3e9b1
+}