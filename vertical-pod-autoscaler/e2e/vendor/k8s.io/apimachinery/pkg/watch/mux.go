/*
Copyright 2014 The Kubernetes Authors.

Licensed under the Apache License, Version 2.0 (the "License");
you may not use this file except in compliance with the License.
You may obtain a copy of the License at

    http://www.apache.org/licenses/LICENSE-2.0

Unless required by applicable law or agreed to in writing, software
distributed under the License is distributed on an "AS IS" BASIS,
WITHOUT WARRANTIES OR CONDITIONS OF ANY KIND, either express or implied.
See the License for the specific language governing permissions and
limitations under the License.
*/

package watch

import (
	"fmt"
	"sync"

	"k8s.io/apimachinery/pkg/runtime"
	"k8s.io/apimachinery/pkg/runtime/schema"
)

// FullChannelBehavior controls how the Broadcaster reacts if a watcher's watch
// channel is full.
type FullChannelBehavior int

const (
	WaitIfChannelFull FullChannelBehavior = iota
	DropIfChannelFull
)

// Buffer the incoming queue a little bit even though it should rarely ever accumulate
// anything, just in case a few events are received in such a short window that
// Broadcaster can't move them onto the watchers' queues fast enough.
const incomingQueueLength = 25

// Broadcaster distributes event notifications among any number of watchers. Every event
// is delivered to every watcher.
type Broadcaster struct {
	watchers     map[int64]*broadcasterWatcher
	nextWatcher  int64
	distributing sync.WaitGroup

<<<<<<< HEAD
	incoming chan Event
	stopped  chan struct{}
=======
	// incomingBlock allows us to ensure we don't race and end up sending events
	// to a closed channel following a broadcaster shutdown.
	incomingBlock sync.Mutex
	incoming      chan Event
	stopped       chan struct{}
>>>>>>> e8d3e9b1

	// How large to make watcher's channel.
	watchQueueLength int
	// If one of the watch channels is full, don't wait for it to become empty.
	// Instead just deliver it to the watchers that do have space in their
	// channels and move on to the next event.
	// It's more fair to do this on a per-watcher basis than to do it on the
	// "incoming" channel, which would allow one slow watcher to prevent all
	// other watchers from getting new events.
	fullChannelBehavior FullChannelBehavior
}

// NewBroadcaster creates a new Broadcaster. queueLength is the maximum number of events to queue per watcher.
// It is guaranteed that events will be distributed in the order in which they occur,
// but the order in which a single event is distributed among all of the watchers is unspecified.
func NewBroadcaster(queueLength int, fullChannelBehavior FullChannelBehavior) *Broadcaster {
	m := &Broadcaster{
		watchers:            map[int64]*broadcasterWatcher{},
		incoming:            make(chan Event, incomingQueueLength),
		stopped:             make(chan struct{}),
		watchQueueLength:    queueLength,
		fullChannelBehavior: fullChannelBehavior,
	}
	m.distributing.Add(1)
	go m.loop()
	return m
}

// NewLongQueueBroadcaster functions nearly identically to NewBroadcaster,
// except that the incoming queue is the same size as the outgoing queues
// (specified by queueLength).
func NewLongQueueBroadcaster(queueLength int, fullChannelBehavior FullChannelBehavior) *Broadcaster {
	m := &Broadcaster{
		watchers:            map[int64]*broadcasterWatcher{},
		incoming:            make(chan Event, queueLength),
		stopped:             make(chan struct{}),
		watchQueueLength:    queueLength,
		fullChannelBehavior: fullChannelBehavior,
	}
	m.distributing.Add(1)
	go m.loop()
	return m
}

const internalRunFunctionMarker = "internal-do-function"

// a function type we can shoehorn into the queue.
type functionFakeRuntimeObject func()

func (obj functionFakeRuntimeObject) GetObjectKind() schema.ObjectKind {
	return schema.EmptyObjectKind
}
func (obj functionFakeRuntimeObject) DeepCopyObject() runtime.Object {
	if obj == nil {
		return nil
	}
	// funcs are immutable. Hence, just return the original func.
	return obj
}

// Execute f, blocking the incoming queue (and waiting for it to drain first).
// The purpose of this terrible hack is so that watchers added after an event
// won't ever see that event, and will always see any event after they are
// added.
func (m *Broadcaster) blockQueue(f func()) {
<<<<<<< HEAD
=======
	m.incomingBlock.Lock()
	defer m.incomingBlock.Unlock()
>>>>>>> e8d3e9b1
	select {
	case <-m.stopped:
		return
	default:
	}
	var wg sync.WaitGroup
	wg.Add(1)
	m.incoming <- Event{
		Type: internalRunFunctionMarker,
		Object: functionFakeRuntimeObject(func() {
			defer wg.Done()
			f()
		}),
	}
	wg.Wait()
}

// Watch adds a new watcher to the list and returns an Interface for it.
// Note: new watchers will only receive new events. They won't get an entire history
// of previous events. It will block until the watcher is actually added to the
// broadcaster.
<<<<<<< HEAD
func (m *Broadcaster) Watch() Interface {
=======
func (m *Broadcaster) Watch() (Interface, error) {
>>>>>>> e8d3e9b1
	var w *broadcasterWatcher
	m.blockQueue(func() {
		id := m.nextWatcher
		m.nextWatcher++
		w = &broadcasterWatcher{
			result:  make(chan Event, m.watchQueueLength),
			stopped: make(chan struct{}),
			id:      id,
			m:       m,
		}
		m.watchers[id] = w
	})
	if w == nil {
<<<<<<< HEAD
		// The panic here is to be consistent with the previous interface behavior
		// we are willing to re-evaluate in the future.
		panic("broadcaster already stopped")
	}
	return w
=======
		return nil, fmt.Errorf("broadcaster already stopped")
	}
	return w, nil
>>>>>>> e8d3e9b1
}

// WatchWithPrefix adds a new watcher to the list and returns an Interface for it. It sends
// queuedEvents down the new watch before beginning to send ordinary events from Broadcaster.
// The returned watch will have a queue length that is at least large enough to accommodate
// all of the items in queuedEvents. It will block until the watcher is actually added to
// the broadcaster.
<<<<<<< HEAD
func (m *Broadcaster) WatchWithPrefix(queuedEvents []Event) Interface {
=======
func (m *Broadcaster) WatchWithPrefix(queuedEvents []Event) (Interface, error) {
>>>>>>> e8d3e9b1
	var w *broadcasterWatcher
	m.blockQueue(func() {
		id := m.nextWatcher
		m.nextWatcher++
		length := m.watchQueueLength
		if n := len(queuedEvents) + 1; n > length {
			length = n
		}
		w = &broadcasterWatcher{
			result:  make(chan Event, length),
			stopped: make(chan struct{}),
			id:      id,
			m:       m,
		}
		m.watchers[id] = w
		for _, e := range queuedEvents {
			w.result <- e
		}
	})
	if w == nil {
<<<<<<< HEAD
		// The panic here is to be consistent with the previous interface behavior
		// we are willing to re-evaluate in the future.
		panic("broadcaster already stopped")
	}
	return w
=======
		return nil, fmt.Errorf("broadcaster already stopped")
	}
	return w, nil
>>>>>>> e8d3e9b1
}

// stopWatching stops the given watcher and removes it from the list.
func (m *Broadcaster) stopWatching(id int64) {
	m.blockQueue(func() {
		w, ok := m.watchers[id]
		if !ok {
			// No need to do anything, it's already been removed from the list.
			return
		}
		delete(m.watchers, id)
		close(w.result)
	})
}

// closeAll disconnects all watchers (presumably in response to a Shutdown call).
func (m *Broadcaster) closeAll() {
	for _, w := range m.watchers {
		close(w.result)
	}
	// Delete everything from the map, since presence/absence in the map is used
	// by stopWatching to avoid double-closing the channel.
	m.watchers = map[int64]*broadcasterWatcher{}
}

// Action distributes the given event among all watchers.
func (m *Broadcaster) Action(action EventType, obj runtime.Object) error {
	m.incomingBlock.Lock()
	defer m.incomingBlock.Unlock()
	select {
	case <-m.stopped:
		return fmt.Errorf("broadcaster already stopped")
	default:
	}

	m.incoming <- Event{action, obj}
	return nil
}

// Action distributes the given event among all watchers, or drops it on the floor
// if too many incoming actions are queued up.  Returns true if the action was sent,
// false if dropped.
func (m *Broadcaster) ActionOrDrop(action EventType, obj runtime.Object) (bool, error) {
	m.incomingBlock.Lock()
	defer m.incomingBlock.Unlock()

	// Ensure that if the broadcaster is stopped we do not send events to it.
	select {
	case <-m.stopped:
		return false, fmt.Errorf("broadcaster already stopped")
	default:
	}

	select {
	case m.incoming <- Event{action, obj}:
		return true, nil
	default:
		return false, nil
	}
}

// Action distributes the given event among all watchers, or drops it on the floor
// if too many incoming actions are queued up.  Returns true if the action was sent,
// false if dropped.
func (m *Broadcaster) ActionOrDrop(action EventType, obj runtime.Object) bool {
	select {
	case m.incoming <- Event{action, obj}:
		return true
	default:
		return false
	}
}

// Shutdown disconnects all watchers (but any queued events will still be distributed).
// You must not call Action or Watch* after calling Shutdown. This call blocks
// until all events have been distributed through the outbound channels. Note
// that since they can be buffered, this means that the watchers might not
// have received the data yet as it can remain sitting in the buffered
// channel. It will block until the broadcaster stop request is actually executed
func (m *Broadcaster) Shutdown() {
	m.blockQueue(func() {
		close(m.stopped)
		close(m.incoming)
	})
	m.distributing.Wait()
}

// loop receives from m.incoming and distributes to all watchers.
func (m *Broadcaster) loop() {
	// Deliberately not catching crashes here. Yes, bring down the process if there's a
	// bug in watch.Broadcaster.
	for event := range m.incoming {
		if event.Type == internalRunFunctionMarker {
			event.Object.(functionFakeRuntimeObject)()
			continue
		}
		m.distribute(event)
	}
	m.closeAll()
	m.distributing.Done()
}

// distribute sends event to all watchers. Blocking.
func (m *Broadcaster) distribute(event Event) {
	if m.fullChannelBehavior == DropIfChannelFull {
		for _, w := range m.watchers {
			select {
			case w.result <- event:
			case <-w.stopped:
			default: // Don't block if the event can't be queued.
			}
		}
	} else {
		for _, w := range m.watchers {
			select {
			case w.result <- event:
			case <-w.stopped:
			}
		}
	}
}

// broadcasterWatcher handles a single watcher of a broadcaster
type broadcasterWatcher struct {
	result  chan Event
	stopped chan struct{}
	stop    sync.Once
	id      int64
	m       *Broadcaster
}

// ResultChan returns a channel to use for waiting on events.
func (mw *broadcasterWatcher) ResultChan() <-chan Event {
	return mw.result
}

// Stop stops watching and removes mw from its list.
// It will block until the watcher stop request is actually executed
func (mw *broadcasterWatcher) Stop() {
	mw.stop.Do(func() {
		close(mw.stopped)
		mw.m.stopWatching(mw.id)
	})
}<|MERGE_RESOLUTION|>--- conflicted
+++ resolved
@@ -45,16 +45,11 @@
 	nextWatcher  int64
 	distributing sync.WaitGroup
 
-<<<<<<< HEAD
-	incoming chan Event
-	stopped  chan struct{}
-=======
 	// incomingBlock allows us to ensure we don't race and end up sending events
 	// to a closed channel following a broadcaster shutdown.
 	incomingBlock sync.Mutex
 	incoming      chan Event
 	stopped       chan struct{}
->>>>>>> e8d3e9b1
 
 	// How large to make watcher's channel.
 	watchQueueLength int
@@ -120,11 +115,8 @@
 // won't ever see that event, and will always see any event after they are
 // added.
 func (m *Broadcaster) blockQueue(f func()) {
-<<<<<<< HEAD
-=======
 	m.incomingBlock.Lock()
 	defer m.incomingBlock.Unlock()
->>>>>>> e8d3e9b1
 	select {
 	case <-m.stopped:
 		return
@@ -146,11 +138,7 @@
 // Note: new watchers will only receive new events. They won't get an entire history
 // of previous events. It will block until the watcher is actually added to the
 // broadcaster.
-<<<<<<< HEAD
-func (m *Broadcaster) Watch() Interface {
-=======
 func (m *Broadcaster) Watch() (Interface, error) {
->>>>>>> e8d3e9b1
 	var w *broadcasterWatcher
 	m.blockQueue(func() {
 		id := m.nextWatcher
@@ -164,17 +152,9 @@
 		m.watchers[id] = w
 	})
 	if w == nil {
-<<<<<<< HEAD
-		// The panic here is to be consistent with the previous interface behavior
-		// we are willing to re-evaluate in the future.
-		panic("broadcaster already stopped")
-	}
-	return w
-=======
 		return nil, fmt.Errorf("broadcaster already stopped")
 	}
 	return w, nil
->>>>>>> e8d3e9b1
 }
 
 // WatchWithPrefix adds a new watcher to the list and returns an Interface for it. It sends
@@ -182,11 +162,7 @@
 // The returned watch will have a queue length that is at least large enough to accommodate
 // all of the items in queuedEvents. It will block until the watcher is actually added to
 // the broadcaster.
-<<<<<<< HEAD
-func (m *Broadcaster) WatchWithPrefix(queuedEvents []Event) Interface {
-=======
 func (m *Broadcaster) WatchWithPrefix(queuedEvents []Event) (Interface, error) {
->>>>>>> e8d3e9b1
 	var w *broadcasterWatcher
 	m.blockQueue(func() {
 		id := m.nextWatcher
@@ -207,17 +183,9 @@
 		}
 	})
 	if w == nil {
-<<<<<<< HEAD
-		// The panic here is to be consistent with the previous interface behavior
-		// we are willing to re-evaluate in the future.
-		panic("broadcaster already stopped")
-	}
-	return w
-=======
 		return nil, fmt.Errorf("broadcaster already stopped")
 	}
 	return w, nil
->>>>>>> e8d3e9b1
 }
 
 // stopWatching stops the given watcher and removes it from the list.
@@ -276,18 +244,6 @@
 		return true, nil
 	default:
 		return false, nil
-	}
-}
-
-// Action distributes the given event among all watchers, or drops it on the floor
-// if too many incoming actions are queued up.  Returns true if the action was sent,
-// false if dropped.
-func (m *Broadcaster) ActionOrDrop(action EventType, obj runtime.Object) bool {
-	select {
-	case m.incoming <- Event{action, obj}:
-		return true
-	default:
-		return false
 	}
 }
 
