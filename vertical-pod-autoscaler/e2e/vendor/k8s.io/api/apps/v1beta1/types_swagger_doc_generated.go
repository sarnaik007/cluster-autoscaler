/*
Copyright The Kubernetes Authors.

Licensed under the Apache License, Version 2.0 (the "License");
you may not use this file except in compliance with the License.
You may obtain a copy of the License at

    http://www.apache.org/licenses/LICENSE-2.0

Unless required by applicable law or agreed to in writing, software
distributed under the License is distributed on an "AS IS" BASIS,
WITHOUT WARRANTIES OR CONDITIONS OF ANY KIND, either express or implied.
See the License for the specific language governing permissions and
limitations under the License.
*/

package v1beta1

// This file contains a collection of methods that can be used from go-restful to
// generate Swagger API documentation for its models. Please read this PR for more
// information on the implementation: https://github.com/emicklei/go-restful/pull/215
//
// TODOs are ignored from the parser (e.g. TODO(andronat):... || TODO:...) if and only if
// they are on one line! For multiple line or blocks that you want to ignore use ---.
// Any context after a --- is ignored.
//
// Those methods can be generated by using hack/update-generated-swagger-docs.sh

// AUTO-GENERATED FUNCTIONS START HERE. DO NOT EDIT.
var map_ControllerRevision = map[string]string{
	"":         "DEPRECATED - This group version of ControllerRevision is deprecated by apps/v1beta2/ControllerRevision. See the release notes for more information. ControllerRevision implements an immutable snapshot of state data. Clients are responsible for serializing and deserializing the objects that contain their internal state. Once a ControllerRevision has been successfully created, it can not be updated. The API Server will fail validation of all requests that attempt to mutate the Data field. ControllerRevisions may, however, be deleted. Note that, due to its use by both the DaemonSet and StatefulSet controllers for update and rollback, this object is beta. However, it may be subject to name and representation changes in future releases, and clients should not depend on its stability. It is primarily for internal use by controllers.",
	"metadata": "Standard object's metadata. More info: https://git.k8s.io/community/contributors/devel/sig-architecture/api-conventions.md#metadata",
	"data":     "Data is the serialized representation of the state.",
	"revision": "Revision indicates the revision of the state represented by Data.",
}

func (ControllerRevision) SwaggerDoc() map[string]string {
	return map_ControllerRevision
}

var map_ControllerRevisionList = map[string]string{
	"":         "ControllerRevisionList is a resource containing a list of ControllerRevision objects.",
	"metadata": "More info: https://git.k8s.io/community/contributors/devel/sig-architecture/api-conventions.md#metadata",
	"items":    "Items is the list of ControllerRevisions",
}

func (ControllerRevisionList) SwaggerDoc() map[string]string {
	return map_ControllerRevisionList
}

var map_Deployment = map[string]string{
	"":         "DEPRECATED - This group version of Deployment is deprecated by apps/v1beta2/Deployment. See the release notes for more information. Deployment enables declarative updates for Pods and ReplicaSets.",
	"metadata": "Standard object metadata.",
	"spec":     "Specification of the desired behavior of the Deployment.",
	"status":   "Most recently observed status of the Deployment.",
}

func (Deployment) SwaggerDoc() map[string]string {
	return map_Deployment
}

var map_DeploymentCondition = map[string]string{
	"":                   "DeploymentCondition describes the state of a deployment at a certain point.",
	"type":               "Type of deployment condition.",
	"status":             "Status of the condition, one of True, False, Unknown.",
	"lastUpdateTime":     "The last time this condition was updated.",
	"lastTransitionTime": "Last time the condition transitioned from one status to another.",
	"reason":             "The reason for the condition's last transition.",
	"message":            "A human readable message indicating details about the transition.",
}

func (DeploymentCondition) SwaggerDoc() map[string]string {
	return map_DeploymentCondition
}

var map_DeploymentList = map[string]string{
	"":         "DeploymentList is a list of Deployments.",
	"metadata": "Standard list metadata.",
	"items":    "Items is the list of Deployments.",
}

func (DeploymentList) SwaggerDoc() map[string]string {
	return map_DeploymentList
}

var map_DeploymentRollback = map[string]string{
	"":                   "DEPRECATED. DeploymentRollback stores the information required to rollback a deployment.",
	"name":               "Required: This must match the Name of a deployment.",
	"updatedAnnotations": "The annotations to be updated to a deployment",
	"rollbackTo":         "The config of this deployment rollback.",
}

func (DeploymentRollback) SwaggerDoc() map[string]string {
	return map_DeploymentRollback
}

var map_DeploymentSpec = map[string]string{
	"":                        "DeploymentSpec is the specification of the desired behavior of the Deployment.",
	"replicas":                "Number of desired pods. This is a pointer to distinguish between explicit zero and not specified. Defaults to 1.",
	"selector":                "Label selector for pods. Existing ReplicaSets whose pods are selected by this will be the ones affected by this deployment.",
	"template":                "Template describes the pods that will be created.",
	"strategy":                "The deployment strategy to use to replace existing pods with new ones.",
	"minReadySeconds":         "Minimum number of seconds for which a newly created pod should be ready without any of its container crashing, for it to be considered available. Defaults to 0 (pod will be considered available as soon as it is ready)",
	"revisionHistoryLimit":    "The number of old ReplicaSets to retain to allow rollback. This is a pointer to distinguish between explicit zero and not specified. Defaults to 2.",
	"paused":                  "Indicates that the deployment is paused.",
	"rollbackTo":              "DEPRECATED. The config this deployment is rolling back to. Will be cleared after rollback is done.",
	"progressDeadlineSeconds": "The maximum time in seconds for a deployment to make progress before it is considered to be failed. The deployment controller will continue to process failed deployments and a condition with a ProgressDeadlineExceeded reason will be surfaced in the deployment status. Note that progress will not be estimated during the time a deployment is paused. Defaults to 600s.",
}

func (DeploymentSpec) SwaggerDoc() map[string]string {
	return map_DeploymentSpec
}

var map_DeploymentStatus = map[string]string{
	"":                    "DeploymentStatus is the most recently observed status of the Deployment.",
	"observedGeneration":  "The generation observed by the deployment controller.",
	"replicas":            "Total number of non-terminated pods targeted by this deployment (their labels match the selector).",
	"updatedReplicas":     "Total number of non-terminated pods targeted by this deployment that have the desired template spec.",
	"readyReplicas":       "readyReplicas is the number of pods targeted by this Deployment controller with a Ready Condition.",
	"availableReplicas":   "Total number of available pods (ready for at least minReadySeconds) targeted by this deployment.",
	"unavailableReplicas": "Total number of unavailable pods targeted by this deployment. This is the total number of pods that are still required for the deployment to have 100% available capacity. They may either be pods that are running but not yet available or pods that still have not been created.",
	"conditions":          "Represents the latest available observations of a deployment's current state.",
	"collisionCount":      "Count of hash collisions for the Deployment. The Deployment controller uses this field as a collision avoidance mechanism when it needs to create the name for the newest ReplicaSet.",
}

func (DeploymentStatus) SwaggerDoc() map[string]string {
	return map_DeploymentStatus
}

var map_DeploymentStrategy = map[string]string{
	"":              "DeploymentStrategy describes how to replace existing pods with new ones.",
	"type":          "Type of deployment. Can be \"Recreate\" or \"RollingUpdate\". Default is RollingUpdate.",
	"rollingUpdate": "Rolling update config params. Present only if DeploymentStrategyType = RollingUpdate.",
}

func (DeploymentStrategy) SwaggerDoc() map[string]string {
	return map_DeploymentStrategy
}

var map_RollbackConfig = map[string]string{
	"":         "DEPRECATED.",
	"revision": "The revision to rollback to. If set to 0, rollback to the last revision.",
}

func (RollbackConfig) SwaggerDoc() map[string]string {
	return map_RollbackConfig
}

var map_RollingUpdateDeployment = map[string]string{
	"":               "Spec to control the desired behavior of rolling update.",
	"maxUnavailable": "The maximum number of pods that can be unavailable during the update. Value can be an absolute number (ex: 5) or a percentage of desired pods (ex: 10%). Absolute number is calculated from percentage by rounding down. This can not be 0 if MaxSurge is 0. Defaults to 25%. Example: when this is set to 30%, the old ReplicaSet can be scaled down to 70% of desired pods immediately when the rolling update starts. Once new pods are ready, old ReplicaSet can be scaled down further, followed by scaling up the new ReplicaSet, ensuring that the total number of pods available at all times during the update is at least 70% of desired pods.",
	"maxSurge":       "The maximum number of pods that can be scheduled above the desired number of pods. Value can be an absolute number (ex: 5) or a percentage of desired pods (ex: 10%). This can not be 0 if MaxUnavailable is 0. Absolute number is calculated from percentage by rounding up. Defaults to 25%. Example: when this is set to 30%, the new ReplicaSet can be scaled up immediately when the rolling update starts, such that the total number of old and new pods do not exceed 130% of desired pods. Once old pods have been killed, new ReplicaSet can be scaled up further, ensuring that total number of pods running at any time during the update is at most 130% of desired pods.",
}

func (RollingUpdateDeployment) SwaggerDoc() map[string]string {
	return map_RollingUpdateDeployment
}

var map_RollingUpdateStatefulSetStrategy = map[string]string{
	"":               "RollingUpdateStatefulSetStrategy is used to communicate parameter for RollingUpdateStatefulSetStrategyType.",
	"partition":      "Partition indicates the ordinal at which the StatefulSet should be partitioned for updates. During a rolling update, all pods from ordinal Replicas-1 to Partition are updated. All pods from ordinal Partition-1 to 0 remain untouched. This is helpful in being able to do a canary based deployment. The default value is 0.",
	"maxUnavailable": "The maximum number of pods that can be unavailable during the update. Value can be an absolute number (ex: 5) or a percentage of desired pods (ex: 10%). Absolute number is calculated from percentage by rounding up. This can not be 0. Defaults to 1. This field is alpha-level and is only honored by servers that enable the MaxUnavailableStatefulSet feature. The field applies to all pods in the range 0 to Replicas-1. That means if there is any unavailable pod in the range 0 to Replicas-1, it will be counted towards MaxUnavailable.",
}

func (RollingUpdateStatefulSetStrategy) SwaggerDoc() map[string]string {
	return map_RollingUpdateStatefulSetStrategy
}

var map_Scale = map[string]string{
	"":         "Scale represents a scaling request for a resource.",
	"metadata": "Standard object metadata; More info: https://git.k8s.io/community/contributors/devel/sig-architecture/api-conventions.md#metadata.",
	"spec":     "defines the behavior of the scale. More info: https://git.k8s.io/community/contributors/devel/sig-architecture/api-conventions.md#spec-and-status.",
	"status":   "current status of the scale. More info: https://git.k8s.io/community/contributors/devel/sig-architecture/api-conventions.md#spec-and-status. Read-only.",
}

func (Scale) SwaggerDoc() map[string]string {
	return map_Scale
}

var map_ScaleSpec = map[string]string{
	"":         "ScaleSpec describes the attributes of a scale subresource",
	"replicas": "desired number of instances for the scaled object.",
}

func (ScaleSpec) SwaggerDoc() map[string]string {
	return map_ScaleSpec
}

var map_ScaleStatus = map[string]string{
	"":               "ScaleStatus represents the current status of a scale subresource.",
	"replicas":       "actual number of observed instances of the scaled object.",
	"selector":       "label query over pods that should match the replicas count. More info: http://kubernetes.io/docs/user-guide/labels#label-selectors",
	"targetSelector": "label selector for pods that should match the replicas count. This is a serializated version of both map-based and more expressive set-based selectors. This is done to avoid introspection in the clients. The string will be in the same format as the query-param syntax. If the target type only supports map-based selectors, both this field and map-based selector field are populated. More info: https://kubernetes.io/docs/concepts/overview/working-with-objects/labels/#label-selectors",
}

func (ScaleStatus) SwaggerDoc() map[string]string {
	return map_ScaleStatus
}

var map_StatefulSet = map[string]string{
	"":       "DEPRECATED - This group version of StatefulSet is deprecated by apps/v1beta2/StatefulSet. See the release notes for more information. StatefulSet represents a set of pods with consistent identities. Identities are defined as:\n  - Network: A single stable DNS and hostname.\n  - Storage: As many VolumeClaims as requested.\n\nThe StatefulSet guarantees that a given network identity will always map to the same storage identity.",
	"spec":   "Spec defines the desired identities of pods in this set.",
	"status": "Status is the current status of Pods in this StatefulSet. This data may be out of date by some window of time.",
}

func (StatefulSet) SwaggerDoc() map[string]string {
	return map_StatefulSet
}

var map_StatefulSetCondition = map[string]string{
	"":                   "StatefulSetCondition describes the state of a statefulset at a certain point.",
	"type":               "Type of statefulset condition.",
	"status":             "Status of the condition, one of True, False, Unknown.",
	"lastTransitionTime": "Last time the condition transitioned from one status to another.",
	"reason":             "The reason for the condition's last transition.",
	"message":            "A human readable message indicating details about the transition.",
}

func (StatefulSetCondition) SwaggerDoc() map[string]string {
	return map_StatefulSetCondition
}

var map_StatefulSetList = map[string]string{
	"": "StatefulSetList is a collection of StatefulSets.",
}

func (StatefulSetList) SwaggerDoc() map[string]string {
	return map_StatefulSetList
}

var map_StatefulSetPersistentVolumeClaimRetentionPolicy = map[string]string{
	"":            "StatefulSetPersistentVolumeClaimRetentionPolicy describes the policy used for PVCs created from the StatefulSet VolumeClaimTemplates.",
	"whenDeleted": "WhenDeleted specifies what happens to PVCs created from StatefulSet VolumeClaimTemplates when the StatefulSet is deleted. The default policy of `Retain` causes PVCs to not be affected by StatefulSet deletion. The `Delete` policy causes those PVCs to be deleted.",
	"whenScaled":  "WhenScaled specifies what happens to PVCs created from StatefulSet VolumeClaimTemplates when the StatefulSet is scaled down. The default policy of `Retain` causes PVCs to not be affected by a scaledown. The `Delete` policy causes the associated PVCs for any excess pods above the replica count to be deleted.",
}

func (StatefulSetPersistentVolumeClaimRetentionPolicy) SwaggerDoc() map[string]string {
	return map_StatefulSetPersistentVolumeClaimRetentionPolicy
}

var map_StatefulSetSpec = map[string]string{
	"":                                     "A StatefulSetSpec is the specification of a StatefulSet.",
	"replicas":                             "replicas is the desired number of replicas of the given Template. These are replicas in the sense that they are instantiations of the same Template, but individual replicas also have a consistent identity. If unspecified, defaults to 1.",
	"selector":                             "selector is a label query over pods that should match the replica count. If empty, defaulted to labels on the pod template. More info: https://kubernetes.io/docs/concepts/overview/working-with-objects/labels/#label-selectors",
	"template":                             "template is the object that describes the pod that will be created if insufficient replicas are detected. Each pod stamped out by the StatefulSet will fulfill this Template, but have a unique identity from the rest of the StatefulSet.",
	"volumeClaimTemplates":                 "volumeClaimTemplates is a list of claims that pods are allowed to reference. The StatefulSet controller is responsible for mapping network identities to claims in a way that maintains the identity of a pod. Every claim in this list must have at least one matching (by name) volumeMount in one container in the template. A claim in this list takes precedence over any volumes in the template, with the same name.",
	"serviceName":                          "serviceName is the name of the service that governs this StatefulSet. This service must exist before the StatefulSet, and is responsible for the network identity of the set. Pods get DNS/hostnames that follow the pattern: pod-specific-string.serviceName.default.svc.cluster.local where \"pod-specific-string\" is managed by the StatefulSet controller.",
	"podManagementPolicy":                  "podManagementPolicy controls how pods are created during initial scale up, when replacing pods on nodes, or when scaling down. The default policy is `OrderedReady`, where pods are created in increasing order (pod-0, then pod-1, etc) and the controller will wait until each pod is ready before continuing. When scaling down, the pods are removed in the opposite order. The alternative policy is `Parallel` which will create pods in parallel to match the desired scale without waiting, and on scale down will delete all pods at once.",
	"updateStrategy":                       "updateStrategy indicates the StatefulSetUpdateStrategy that will be employed to update Pods in the StatefulSet when a revision is made to Template.",
	"revisionHistoryLimit":                 "revisionHistoryLimit is the maximum number of revisions that will be maintained in the StatefulSet's revision history. The revision history consists of all revisions not represented by a currently applied StatefulSetSpec version. The default value is 10.",
<<<<<<< HEAD
	"minReadySeconds":                      "Minimum number of seconds for which a newly created pod should be ready without any of its container crashing for it to be considered available. Defaults to 0 (pod will be considered available as soon as it is ready) This is an alpha field and requires enabling StatefulSetMinReadySeconds feature gate.",
=======
	"minReadySeconds":                      "Minimum number of seconds for which a newly created pod should be ready without any of its container crashing for it to be considered available. Defaults to 0 (pod will be considered available as soon as it is ready)",
>>>>>>> e8d3e9b1
	"persistentVolumeClaimRetentionPolicy": "PersistentVolumeClaimRetentionPolicy describes the policy used for PVCs created from the StatefulSet VolumeClaimTemplates. This requires the StatefulSetAutoDeletePVC feature gate to be enabled, which is alpha.",
}

func (StatefulSetSpec) SwaggerDoc() map[string]string {
	return map_StatefulSetSpec
}

var map_StatefulSetStatus = map[string]string{
	"":                   "StatefulSetStatus represents the current state of a StatefulSet.",
	"observedGeneration": "observedGeneration is the most recent generation observed for this StatefulSet. It corresponds to the StatefulSet's generation, which is updated on mutation by the API Server.",
	"replicas":           "replicas is the number of Pods created by the StatefulSet controller.",
	"readyReplicas":      "readyReplicas is the number of pods created by this StatefulSet controller with a Ready Condition.",
	"currentReplicas":    "currentReplicas is the number of Pods created by the StatefulSet controller from the StatefulSet version indicated by currentRevision.",
	"updatedReplicas":    "updatedReplicas is the number of Pods created by the StatefulSet controller from the StatefulSet version indicated by updateRevision.",
	"currentRevision":    "currentRevision, if not empty, indicates the version of the StatefulSet used to generate Pods in the sequence [0,currentReplicas).",
	"updateRevision":     "updateRevision, if not empty, indicates the version of the StatefulSet used to generate Pods in the sequence [replicas-updatedReplicas,replicas)",
	"collisionCount":     "collisionCount is the count of hash collisions for the StatefulSet. The StatefulSet controller uses this field as a collision avoidance mechanism when it needs to create the name for the newest ControllerRevision.",
	"conditions":         "Represents the latest available observations of a statefulset's current state.",
<<<<<<< HEAD
	"availableReplicas":  "Total number of available pods (ready for at least minReadySeconds) targeted by this StatefulSet. This is a beta field and enabled/disabled by StatefulSetMinReadySeconds feature gate.",
=======
	"availableReplicas":  "Total number of available pods (ready for at least minReadySeconds) targeted by this StatefulSet.",
>>>>>>> e8d3e9b1
}

func (StatefulSetStatus) SwaggerDoc() map[string]string {
	return map_StatefulSetStatus
}

var map_StatefulSetUpdateStrategy = map[string]string{
	"":              "StatefulSetUpdateStrategy indicates the strategy that the StatefulSet controller will use to perform updates. It includes any additional parameters necessary to perform the update for the indicated strategy.",
	"type":          "Type indicates the type of the StatefulSetUpdateStrategy.",
	"rollingUpdate": "RollingUpdate is used to communicate parameters when Type is RollingUpdateStatefulSetStrategyType.",
}

func (StatefulSetUpdateStrategy) SwaggerDoc() map[string]string {
	return map_StatefulSetUpdateStrategy
}

// AUTO-GENERATED FUNCTIONS END HERE<|MERGE_RESOLUTION|>--- conflicted
+++ resolved
@@ -248,11 +248,7 @@
 	"podManagementPolicy":                  "podManagementPolicy controls how pods are created during initial scale up, when replacing pods on nodes, or when scaling down. The default policy is `OrderedReady`, where pods are created in increasing order (pod-0, then pod-1, etc) and the controller will wait until each pod is ready before continuing. When scaling down, the pods are removed in the opposite order. The alternative policy is `Parallel` which will create pods in parallel to match the desired scale without waiting, and on scale down will delete all pods at once.",
 	"updateStrategy":                       "updateStrategy indicates the StatefulSetUpdateStrategy that will be employed to update Pods in the StatefulSet when a revision is made to Template.",
 	"revisionHistoryLimit":                 "revisionHistoryLimit is the maximum number of revisions that will be maintained in the StatefulSet's revision history. The revision history consists of all revisions not represented by a currently applied StatefulSetSpec version. The default value is 10.",
-<<<<<<< HEAD
-	"minReadySeconds":                      "Minimum number of seconds for which a newly created pod should be ready without any of its container crashing for it to be considered available. Defaults to 0 (pod will be considered available as soon as it is ready) This is an alpha field and requires enabling StatefulSetMinReadySeconds feature gate.",
-=======
 	"minReadySeconds":                      "Minimum number of seconds for which a newly created pod should be ready without any of its container crashing for it to be considered available. Defaults to 0 (pod will be considered available as soon as it is ready)",
->>>>>>> e8d3e9b1
 	"persistentVolumeClaimRetentionPolicy": "PersistentVolumeClaimRetentionPolicy describes the policy used for PVCs created from the StatefulSet VolumeClaimTemplates. This requires the StatefulSetAutoDeletePVC feature gate to be enabled, which is alpha.",
 }
 
@@ -271,11 +267,7 @@
 	"updateRevision":     "updateRevision, if not empty, indicates the version of the StatefulSet used to generate Pods in the sequence [replicas-updatedReplicas,replicas)",
 	"collisionCount":     "collisionCount is the count of hash collisions for the StatefulSet. The StatefulSet controller uses this field as a collision avoidance mechanism when it needs to create the name for the newest ControllerRevision.",
 	"conditions":         "Represents the latest available observations of a statefulset's current state.",
-<<<<<<< HEAD
-	"availableReplicas":  "Total number of available pods (ready for at least minReadySeconds) targeted by this StatefulSet. This is a beta field and enabled/disabled by StatefulSetMinReadySeconds feature gate.",
-=======
 	"availableReplicas":  "Total number of available pods (ready for at least minReadySeconds) targeted by this StatefulSet.",
->>>>>>> e8d3e9b1
 }
 
 func (StatefulSetStatus) SwaggerDoc() map[string]string {
