--- conflicted
+++ resolved
@@ -58,10 +58,6 @@
   // PreemptionPolicy is the Policy for preempting pods with lower priority.
   // One of Never, PreemptLowerPriority.
   // Defaults to PreemptLowerPriority if unset.
-<<<<<<< HEAD
-  // This field is beta-level, gated by the NonPreemptingPriority feature-gate.
-=======
->>>>>>> e8d3e9b1
   // +optional
   optional string preemptionPolicy = 5;
 }
