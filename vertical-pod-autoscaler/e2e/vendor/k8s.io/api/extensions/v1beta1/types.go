/*
Copyright 2015 The Kubernetes Authors.

Licensed under the Apache License, Version 2.0 (the "License");
you may not use this file except in compliance with the License.
You may obtain a copy of the License at

    http://www.apache.org/licenses/LICENSE-2.0

Unless required by applicable law or agreed to in writing, software
distributed under the License is distributed on an "AS IS" BASIS,
WITHOUT WARRANTIES OR CONDITIONS OF ANY KIND, either express or implied.
See the License for the specific language governing permissions and
limitations under the License.
*/

package v1beta1

import (
	appsv1beta1 "k8s.io/api/apps/v1beta1"
	v1 "k8s.io/api/core/v1"
	metav1 "k8s.io/apimachinery/pkg/apis/meta/v1"
	"k8s.io/apimachinery/pkg/util/intstr"
)

// describes the attributes of a scale subresource
type ScaleSpec struct {
	// desired number of instances for the scaled object.
	// +optional
	Replicas int32 `json:"replicas,omitempty" protobuf:"varint,1,opt,name=replicas"`
}

// represents the current status of a scale subresource.
type ScaleStatus struct {
	// actual number of observed instances of the scaled object.
	Replicas int32 `json:"replicas" protobuf:"varint,1,opt,name=replicas"`

	// label query over pods that should match the replicas count. More info: http://kubernetes.io/docs/user-guide/labels#label-selectors
	// +optional
	// +mapType=atomic
	Selector map[string]string `json:"selector,omitempty" protobuf:"bytes,2,rep,name=selector"`

	// label selector for pods that should match the replicas count. This is a serializated
	// version of both map-based and more expressive set-based selectors. This is done to
	// avoid introspection in the clients. The string will be in the same format as the
	// query-param syntax. If the target type only supports map-based selectors, both this
	// field and map-based selector field are populated.
	// More info: https://kubernetes.io/docs/concepts/overview/working-with-objects/labels/#label-selectors
	// +optional
	TargetSelector string `json:"targetSelector,omitempty" protobuf:"bytes,3,opt,name=targetSelector"`
}

// +k8s:deepcopy-gen:interfaces=k8s.io/apimachinery/pkg/runtime.Object
// +k8s:prerelease-lifecycle-gen:introduced=1.1
// +k8s:prerelease-lifecycle-gen:deprecated=1.2
// +k8s:prerelease-lifecycle-gen:removed=1.16

// represents a scaling request for a resource.
type Scale struct {
	metav1.TypeMeta `json:",inline"`
	// Standard object metadata; More info: https://git.k8s.io/community/contributors/devel/sig-architecture/api-conventions.md#metadata.
	// +optional
	metav1.ObjectMeta `json:"metadata,omitempty" protobuf:"bytes,1,opt,name=metadata"`

	// defines the behavior of the scale. More info: https://git.k8s.io/community/contributors/devel/sig-architecture/api-conventions.md#spec-and-status.
	// +optional
	Spec ScaleSpec `json:"spec,omitempty" protobuf:"bytes,2,opt,name=spec"`

	// current status of the scale. More info: https://git.k8s.io/community/contributors/devel/sig-architecture/api-conventions.md#spec-and-status. Read-only.
	// +optional
	Status ScaleStatus `json:"status,omitempty" protobuf:"bytes,3,opt,name=status"`
}

// +genclient
// +genclient:method=GetScale,verb=get,subresource=scale,result=Scale
// +genclient:method=UpdateScale,verb=update,subresource=scale,input=Scale,result=Scale
// +genclient:method=ApplyScale,verb=apply,subresource=scale,input=Scale,result=Scale
// +k8s:deepcopy-gen:interfaces=k8s.io/apimachinery/pkg/runtime.Object
// +k8s:prerelease-lifecycle-gen:introduced=1.1
// +k8s:prerelease-lifecycle-gen:deprecated=1.8
// +k8s:prerelease-lifecycle-gen:removed=1.16
// +k8s:prerelease-lifecycle-gen:replacement=apps,v1,Deployment

// DEPRECATED - This group version of Deployment is deprecated by apps/v1beta2/Deployment. See the release notes for
// more information.
// Deployment enables declarative updates for Pods and ReplicaSets.
type Deployment struct {
	metav1.TypeMeta `json:",inline"`
	// Standard object metadata.
	// +optional
	metav1.ObjectMeta `json:"metadata,omitempty" protobuf:"bytes,1,opt,name=metadata"`

	// Specification of the desired behavior of the Deployment.
	// +optional
	Spec DeploymentSpec `json:"spec,omitempty" protobuf:"bytes,2,opt,name=spec"`

	// Most recently observed status of the Deployment.
	// +optional
	Status DeploymentStatus `json:"status,omitempty" protobuf:"bytes,3,opt,name=status"`
}

// DeploymentSpec is the specification of the desired behavior of the Deployment.
type DeploymentSpec struct {
	// Number of desired pods. This is a pointer to distinguish between explicit
	// zero and not specified. Defaults to 1.
	// +optional
	Replicas *int32 `json:"replicas,omitempty" protobuf:"varint,1,opt,name=replicas"`

	// Label selector for pods. Existing ReplicaSets whose pods are
	// selected by this will be the ones affected by this deployment.
	// +optional
	Selector *metav1.LabelSelector `json:"selector,omitempty" protobuf:"bytes,2,opt,name=selector"`

	// Template describes the pods that will be created.
	Template v1.PodTemplateSpec `json:"template" protobuf:"bytes,3,opt,name=template"`

	// The deployment strategy to use to replace existing pods with new ones.
	// +optional
	// +patchStrategy=retainKeys
	Strategy DeploymentStrategy `json:"strategy,omitempty" patchStrategy:"retainKeys" protobuf:"bytes,4,opt,name=strategy"`

	// Minimum number of seconds for which a newly created pod should be ready
	// without any of its container crashing, for it to be considered available.
	// Defaults to 0 (pod will be considered available as soon as it is ready)
	// +optional
	MinReadySeconds int32 `json:"minReadySeconds,omitempty" protobuf:"varint,5,opt,name=minReadySeconds"`

	// The number of old ReplicaSets to retain to allow rollback.
	// This is a pointer to distinguish between explicit zero and not specified.
	// This is set to the max value of int32 (i.e. 2147483647) by default, which
	// means "retaining all old ReplicaSets".
	// +optional
	RevisionHistoryLimit *int32 `json:"revisionHistoryLimit,omitempty" protobuf:"varint,6,opt,name=revisionHistoryLimit"`

	// Indicates that the deployment is paused and will not be processed by the
	// deployment controller.
	// +optional
	Paused bool `json:"paused,omitempty" protobuf:"varint,7,opt,name=paused"`

	// DEPRECATED.
	// The config this deployment is rolling back to. Will be cleared after rollback is done.
	// +optional
	RollbackTo *RollbackConfig `json:"rollbackTo,omitempty" protobuf:"bytes,8,opt,name=rollbackTo"`

	// The maximum time in seconds for a deployment to make progress before it
	// is considered to be failed. The deployment controller will continue to
	// process failed deployments and a condition with a ProgressDeadlineExceeded
	// reason will be surfaced in the deployment status. Note that progress will
	// not be estimated during the time a deployment is paused. This is set to
	// the max value of int32 (i.e. 2147483647) by default, which means "no deadline".
	// +optional
	ProgressDeadlineSeconds *int32 `json:"progressDeadlineSeconds,omitempty" protobuf:"varint,9,opt,name=progressDeadlineSeconds"`
}

// +k8s:deepcopy-gen:interfaces=k8s.io/apimachinery/pkg/runtime.Object
// +k8s:prerelease-lifecycle-gen:introduced=1.2
// +k8s:prerelease-lifecycle-gen:deprecated=1.8
// +k8s:prerelease-lifecycle-gen:removed=1.16

// DEPRECATED.
// DeploymentRollback stores the information required to rollback a deployment.
type DeploymentRollback struct {
	metav1.TypeMeta `json:",inline"`
	// Required: This must match the Name of a deployment.
	Name string `json:"name" protobuf:"bytes,1,opt,name=name"`
	// The annotations to be updated to a deployment
	// +optional
	UpdatedAnnotations map[string]string `json:"updatedAnnotations,omitempty" protobuf:"bytes,2,rep,name=updatedAnnotations"`
	// The config of this deployment rollback.
	RollbackTo RollbackConfig `json:"rollbackTo" protobuf:"bytes,3,opt,name=rollbackTo"`
}

// DEPRECATED.
type RollbackConfig struct {
	// The revision to rollback to. If set to 0, rollback to the last revision.
	// +optional
	Revision int64 `json:"revision,omitempty" protobuf:"varint,1,opt,name=revision"`
}

const (
	// DefaultDeploymentUniqueLabelKey is the default key of the selector that is added
	// to existing RCs (and label key that is added to its pods) to prevent the existing RCs
	// to select new pods (and old pods being select by new RC).
	DefaultDeploymentUniqueLabelKey string = "pod-template-hash"
)

// DeploymentStrategy describes how to replace existing pods with new ones.
type DeploymentStrategy struct {
	// Type of deployment. Can be "Recreate" or "RollingUpdate". Default is RollingUpdate.
	// +optional
	Type DeploymentStrategyType `json:"type,omitempty" protobuf:"bytes,1,opt,name=type,casttype=DeploymentStrategyType"`

	// Rolling update config params. Present only if DeploymentStrategyType =
	// RollingUpdate.
	//---
	// TODO: Update this to follow our convention for oneOf, whatever we decide it
	// to be.
	// +optional
	RollingUpdate *RollingUpdateDeployment `json:"rollingUpdate,omitempty" protobuf:"bytes,2,opt,name=rollingUpdate"`
}

type DeploymentStrategyType string

const (
	// Kill all existing pods before creating new ones.
	RecreateDeploymentStrategyType DeploymentStrategyType = "Recreate"

	// Replace the old RCs by new one using rolling update i.e gradually scale down the old RCs and scale up the new one.
	RollingUpdateDeploymentStrategyType DeploymentStrategyType = "RollingUpdate"
)

// Spec to control the desired behavior of rolling update.
type RollingUpdateDeployment struct {
	// The maximum number of pods that can be unavailable during the update.
	// Value can be an absolute number (ex: 5) or a percentage of desired pods (ex: 10%).
	// Absolute number is calculated from percentage by rounding down.
	// This can not be 0 if MaxSurge is 0.
	// By default, a fixed value of 1 is used.
	// Example: when this is set to 30%, the old RC can be scaled down to 70% of desired pods
	// immediately when the rolling update starts. Once new pods are ready, old RC
	// can be scaled down further, followed by scaling up the new RC, ensuring
	// that the total number of pods available at all times during the update is at
	// least 70% of desired pods.
	// +optional
	MaxUnavailable *intstr.IntOrString `json:"maxUnavailable,omitempty" protobuf:"bytes,1,opt,name=maxUnavailable"`

	// The maximum number of pods that can be scheduled above the desired number of
	// pods.
	// Value can be an absolute number (ex: 5) or a percentage of desired pods (ex: 10%).
	// This can not be 0 if MaxUnavailable is 0.
	// Absolute number is calculated from percentage by rounding up.
	// By default, a value of 1 is used.
	// Example: when this is set to 30%, the new RC can be scaled up immediately when
	// the rolling update starts, such that the total number of old and new pods do not exceed
	// 130% of desired pods. Once old pods have been killed,
	// new RC can be scaled up further, ensuring that total number of pods running
	// at any time during the update is at most 130% of desired pods.
	// +optional
	MaxSurge *intstr.IntOrString `json:"maxSurge,omitempty" protobuf:"bytes,2,opt,name=maxSurge"`
}

// DeploymentStatus is the most recently observed status of the Deployment.
type DeploymentStatus struct {
	// The generation observed by the deployment controller.
	// +optional
	ObservedGeneration int64 `json:"observedGeneration,omitempty" protobuf:"varint,1,opt,name=observedGeneration"`

	// Total number of non-terminated pods targeted by this deployment (their labels match the selector).
	// +optional
	Replicas int32 `json:"replicas,omitempty" protobuf:"varint,2,opt,name=replicas"`

	// Total number of non-terminated pods targeted by this deployment that have the desired template spec.
	// +optional
	UpdatedReplicas int32 `json:"updatedReplicas,omitempty" protobuf:"varint,3,opt,name=updatedReplicas"`

	// Total number of ready pods targeted by this deployment.
	// +optional
	ReadyReplicas int32 `json:"readyReplicas,omitempty" protobuf:"varint,7,opt,name=readyReplicas"`

	// Total number of available pods (ready for at least minReadySeconds) targeted by this deployment.
	// +optional
	AvailableReplicas int32 `json:"availableReplicas,omitempty" protobuf:"varint,4,opt,name=availableReplicas"`

	// Total number of unavailable pods targeted by this deployment. This is the total number of
	// pods that are still required for the deployment to have 100% available capacity. They may
	// either be pods that are running but not yet available or pods that still have not been created.
	// +optional
	UnavailableReplicas int32 `json:"unavailableReplicas,omitempty" protobuf:"varint,5,opt,name=unavailableReplicas"`

	// Represents the latest available observations of a deployment's current state.
	// +patchMergeKey=type
	// +patchStrategy=merge
	Conditions []DeploymentCondition `json:"conditions,omitempty" patchStrategy:"merge" patchMergeKey:"type" protobuf:"bytes,6,rep,name=conditions"`

	// Count of hash collisions for the Deployment. The Deployment controller uses this
	// field as a collision avoidance mechanism when it needs to create the name for the
	// newest ReplicaSet.
	// +optional
	CollisionCount *int32 `json:"collisionCount,omitempty" protobuf:"varint,8,opt,name=collisionCount"`
}

type DeploymentConditionType string

// These are valid conditions of a deployment.
const (
	// Available means the deployment is available, ie. at least the minimum available
	// replicas required are up and running for at least minReadySeconds.
	DeploymentAvailable DeploymentConditionType = "Available"
	// Progressing means the deployment is progressing. Progress for a deployment is
	// considered when a new replica set is created or adopted, and when new pods scale
	// up or old pods scale down. Progress is not estimated for paused deployments or
	// when progressDeadlineSeconds is not specified.
	DeploymentProgressing DeploymentConditionType = "Progressing"
	// ReplicaFailure is added in a deployment when one of its pods fails to be created
	// or deleted.
	DeploymentReplicaFailure DeploymentConditionType = "ReplicaFailure"
)

// DeploymentCondition describes the state of a deployment at a certain point.
type DeploymentCondition struct {
	// Type of deployment condition.
	Type DeploymentConditionType `json:"type" protobuf:"bytes,1,opt,name=type,casttype=DeploymentConditionType"`
	// Status of the condition, one of True, False, Unknown.
	Status v1.ConditionStatus `json:"status" protobuf:"bytes,2,opt,name=status,casttype=k8s.io/api/core/v1.ConditionStatus"`
	// The last time this condition was updated.
	LastUpdateTime metav1.Time `json:"lastUpdateTime,omitempty" protobuf:"bytes,6,opt,name=lastUpdateTime"`
	// Last time the condition transitioned from one status to another.
	LastTransitionTime metav1.Time `json:"lastTransitionTime,omitempty" protobuf:"bytes,7,opt,name=lastTransitionTime"`
	// The reason for the condition's last transition.
	Reason string `json:"reason,omitempty" protobuf:"bytes,4,opt,name=reason"`
	// A human readable message indicating details about the transition.
	Message string `json:"message,omitempty" protobuf:"bytes,5,opt,name=message"`
}

// +k8s:deepcopy-gen:interfaces=k8s.io/apimachinery/pkg/runtime.Object
// +k8s:prerelease-lifecycle-gen:introduced=1.1
// +k8s:prerelease-lifecycle-gen:deprecated=1.8
// +k8s:prerelease-lifecycle-gen:removed=1.16
// +k8s:prerelease-lifecycle-gen:replacement=apps,v1,DeploymentList

// DeploymentList is a list of Deployments.
type DeploymentList struct {
	metav1.TypeMeta `json:",inline"`
	// Standard list metadata.
	// +optional
	metav1.ListMeta `json:"metadata,omitempty" protobuf:"bytes,1,opt,name=metadata"`

	// Items is the list of Deployments.
	Items []Deployment `json:"items" protobuf:"bytes,2,rep,name=items"`
}

// DaemonSetUpdateStrategy indicates the strategy that the DaemonSet
// controller will use to perform updates. It includes any additional parameters
// necessary to perform the update for the indicated strategy.
type DaemonSetUpdateStrategy struct {
	// Type of daemon set update. Can be "RollingUpdate" or "OnDelete".
	// Default is OnDelete.
	// +optional
	Type DaemonSetUpdateStrategyType `json:"type,omitempty" protobuf:"bytes,1,opt,name=type"`

	// Rolling update config params. Present only if type = "RollingUpdate".
	//---
	// TODO: Update this to follow our convention for oneOf, whatever we decide it
	// to be. Same as Deployment `strategy.rollingUpdate`.
	// See https://github.com/kubernetes/kubernetes/issues/35345
	// +optional
	RollingUpdate *RollingUpdateDaemonSet `json:"rollingUpdate,omitempty" protobuf:"bytes,2,opt,name=rollingUpdate"`
}

type DaemonSetUpdateStrategyType string

const (
	// Replace the old daemons by new ones using rolling update i.e replace them on each node one after the other.
	RollingUpdateDaemonSetStrategyType DaemonSetUpdateStrategyType = "RollingUpdate"

	// Replace the old daemons only when it's killed
	OnDeleteDaemonSetStrategyType DaemonSetUpdateStrategyType = "OnDelete"
)

// Spec to control the desired behavior of daemon set rolling update.
type RollingUpdateDaemonSet struct {
	// The maximum number of DaemonSet pods that can be unavailable during the
	// update. Value can be an absolute number (ex: 5) or a percentage of total
	// number of DaemonSet pods at the start of the update (ex: 10%). Absolute
	// number is calculated from percentage by rounding up.
	// This cannot be 0 if MaxSurge is 0
	// Default value is 1.
	// Example: when this is set to 30%, at most 30% of the total number of nodes
	// that should be running the daemon pod (i.e. status.desiredNumberScheduled)
	// can have their pods stopped for an update at any given time. The update
	// starts by stopping at most 30% of those DaemonSet pods and then brings
	// up new DaemonSet pods in their place. Once the new pods are available,
	// it then proceeds onto other DaemonSet pods, thus ensuring that at least
	// 70% of original number of DaemonSet pods are available at all times during
	// the update.
	// +optional
	MaxUnavailable *intstr.IntOrString `json:"maxUnavailable,omitempty" protobuf:"bytes,1,opt,name=maxUnavailable"`

	// The maximum number of nodes with an existing available DaemonSet pod that
	// can have an updated DaemonSet pod during during an update.
	// Value can be an absolute number (ex: 5) or a percentage of desired pods (ex: 10%).
	// This can not be 0 if MaxUnavailable is 0.
	// Absolute number is calculated from percentage by rounding up to a minimum of 1.
	// Default value is 0.
	// Example: when this is set to 30%, at most 30% of the total number of nodes
	// that should be running the daemon pod (i.e. status.desiredNumberScheduled)
	// can have their a new pod created before the old pod is marked as deleted.
	// The update starts by launching new pods on 30% of nodes. Once an updated
	// pod is available (Ready for at least minReadySeconds) the old DaemonSet pod
	// on that node is marked deleted. If the old pod becomes unavailable for any
	// reason (Ready transitions to false, is evicted, or is drained) an updated
	// pod is immediatedly created on that node without considering surge limits.
	// Allowing surge implies the possibility that the resources consumed by the
	// daemonset on any given node can double if the readiness check fails, and
	// so resource intensive daemonsets should take into account that they may
	// cause evictions during disruption.
	// This is an alpha field and requires enabling DaemonSetUpdateSurge feature gate.
	// +optional
	MaxSurge *intstr.IntOrString `json:"maxSurge,omitempty" protobuf:"bytes,2,opt,name=maxSurge"`
}

// DaemonSetSpec is the specification of a daemon set.
type DaemonSetSpec struct {
	// A label query over pods that are managed by the daemon set.
	// Must match in order to be controlled.
	// If empty, defaulted to labels on Pod template.
	// More info: https://kubernetes.io/docs/concepts/overview/working-with-objects/labels/#label-selectors
	// +optional
	Selector *metav1.LabelSelector `json:"selector,omitempty" protobuf:"bytes,1,opt,name=selector"`

	// An object that describes the pod that will be created.
	// The DaemonSet will create exactly one copy of this pod on every node
	// that matches the template's node selector (or on every node if no node
	// selector is specified).
	// More info: https://kubernetes.io/docs/concepts/workloads/controllers/replicationcontroller#pod-template
	Template v1.PodTemplateSpec `json:"template" protobuf:"bytes,2,opt,name=template"`

	// An update strategy to replace existing DaemonSet pods with new pods.
	// +optional
	UpdateStrategy DaemonSetUpdateStrategy `json:"updateStrategy,omitempty" protobuf:"bytes,3,opt,name=updateStrategy"`

	// The minimum number of seconds for which a newly created DaemonSet pod should
	// be ready without any of its container crashing, for it to be considered
	// available. Defaults to 0 (pod will be considered available as soon as it
	// is ready).
	// +optional
	MinReadySeconds int32 `json:"minReadySeconds,omitempty" protobuf:"varint,4,opt,name=minReadySeconds"`

	// DEPRECATED.
	// A sequence number representing a specific generation of the template.
	// Populated by the system. It can be set only during the creation.
	// +optional
	TemplateGeneration int64 `json:"templateGeneration,omitempty" protobuf:"varint,5,opt,name=templateGeneration"`

	// The number of old history to retain to allow rollback.
	// This is a pointer to distinguish between explicit zero and not specified.
	// Defaults to 10.
	// +optional
	RevisionHistoryLimit *int32 `json:"revisionHistoryLimit,omitempty" protobuf:"varint,6,opt,name=revisionHistoryLimit"`
}

// DaemonSetStatus represents the current status of a daemon set.
type DaemonSetStatus struct {
	// The number of nodes that are running at least 1
	// daemon pod and are supposed to run the daemon pod.
	// More info: https://kubernetes.io/docs/concepts/workloads/controllers/daemonset/
	CurrentNumberScheduled int32 `json:"currentNumberScheduled" protobuf:"varint,1,opt,name=currentNumberScheduled"`

	// The number of nodes that are running the daemon pod, but are
	// not supposed to run the daemon pod.
	// More info: https://kubernetes.io/docs/concepts/workloads/controllers/daemonset/
	NumberMisscheduled int32 `json:"numberMisscheduled" protobuf:"varint,2,opt,name=numberMisscheduled"`

	// The total number of nodes that should be running the daemon
	// pod (including nodes correctly running the daemon pod).
	// More info: https://kubernetes.io/docs/concepts/workloads/controllers/daemonset/
	DesiredNumberScheduled int32 `json:"desiredNumberScheduled" protobuf:"varint,3,opt,name=desiredNumberScheduled"`

	// The number of nodes that should be running the daemon pod and have one
	// or more of the daemon pod running and ready.
	NumberReady int32 `json:"numberReady" protobuf:"varint,4,opt,name=numberReady"`

	// The most recent generation observed by the daemon set controller.
	// +optional
	ObservedGeneration int64 `json:"observedGeneration,omitempty" protobuf:"varint,5,opt,name=observedGeneration"`

	// The total number of nodes that are running updated daemon pod
	// +optional
	UpdatedNumberScheduled int32 `json:"updatedNumberScheduled,omitempty" protobuf:"varint,6,opt,name=updatedNumberScheduled"`

	// The number of nodes that should be running the
	// daemon pod and have one or more of the daemon pod running and
	// available (ready for at least spec.minReadySeconds)
	// +optional
	NumberAvailable int32 `json:"numberAvailable,omitempty" protobuf:"varint,7,opt,name=numberAvailable"`

	// The number of nodes that should be running the
	// daemon pod and have none of the daemon pod running and available
	// (ready for at least spec.minReadySeconds)
	// +optional
	NumberUnavailable int32 `json:"numberUnavailable,omitempty" protobuf:"varint,8,opt,name=numberUnavailable"`

	// Count of hash collisions for the DaemonSet. The DaemonSet controller
	// uses this field as a collision avoidance mechanism when it needs to
	// create the name for the newest ControllerRevision.
	// +optional
	CollisionCount *int32 `json:"collisionCount,omitempty" protobuf:"varint,9,opt,name=collisionCount"`

	// Represents the latest available observations of a DaemonSet's current state.
	// +optional
	// +patchMergeKey=type
	// +patchStrategy=merge
	Conditions []DaemonSetCondition `json:"conditions,omitempty" patchStrategy:"merge" patchMergeKey:"type" protobuf:"bytes,10,rep,name=conditions"`
}

type DaemonSetConditionType string

// TODO: Add valid condition types of a DaemonSet.

// DaemonSetCondition describes the state of a DaemonSet at a certain point.
type DaemonSetCondition struct {
	// Type of DaemonSet condition.
	Type DaemonSetConditionType `json:"type" protobuf:"bytes,1,opt,name=type,casttype=DaemonSetConditionType"`
	// Status of the condition, one of True, False, Unknown.
	Status v1.ConditionStatus `json:"status" protobuf:"bytes,2,opt,name=status,casttype=k8s.io/api/core/v1.ConditionStatus"`
	// Last time the condition transitioned from one status to another.
	// +optional
	LastTransitionTime metav1.Time `json:"lastTransitionTime,omitempty" protobuf:"bytes,3,opt,name=lastTransitionTime"`
	// The reason for the condition's last transition.
	// +optional
	Reason string `json:"reason,omitempty" protobuf:"bytes,4,opt,name=reason"`
	// A human readable message indicating details about the transition.
	// +optional
	Message string `json:"message,omitempty" protobuf:"bytes,5,opt,name=message"`
}

// +genclient
// +k8s:deepcopy-gen:interfaces=k8s.io/apimachinery/pkg/runtime.Object
// +k8s:prerelease-lifecycle-gen:introduced=1.1
// +k8s:prerelease-lifecycle-gen:deprecated=1.8
// +k8s:prerelease-lifecycle-gen:removed=1.16
// +k8s:prerelease-lifecycle-gen:replacement=apps,v1,DaemonSet

// DEPRECATED - This group version of DaemonSet is deprecated by apps/v1beta2/DaemonSet. See the release notes for
// more information.
// DaemonSet represents the configuration of a daemon set.
type DaemonSet struct {
	metav1.TypeMeta `json:",inline"`
	// Standard object's metadata.
	// More info: https://git.k8s.io/community/contributors/devel/sig-architecture/api-conventions.md#metadata
	// +optional
	metav1.ObjectMeta `json:"metadata,omitempty" protobuf:"bytes,1,opt,name=metadata"`

	// The desired behavior of this daemon set.
	// More info: https://git.k8s.io/community/contributors/devel/sig-architecture/api-conventions.md#spec-and-status
	// +optional
	Spec DaemonSetSpec `json:"spec,omitempty" protobuf:"bytes,2,opt,name=spec"`

	// The current status of this daemon set. This data may be
	// out of date by some window of time.
	// Populated by the system.
	// Read-only.
	// More info: https://git.k8s.io/community/contributors/devel/sig-architecture/api-conventions.md#spec-and-status
	// +optional
	Status DaemonSetStatus `json:"status,omitempty" protobuf:"bytes,3,opt,name=status"`
}

const (
	// DEPRECATED: DefaultDaemonSetUniqueLabelKey is used instead.
	// DaemonSetTemplateGenerationKey is the key of the labels that is added
	// to daemon set pods to distinguish between old and new pod templates
	// during DaemonSet template update.
	DaemonSetTemplateGenerationKey string = "pod-template-generation"

	// DefaultDaemonSetUniqueLabelKey is the default label key that is added
	// to existing DaemonSet pods to distinguish between old and new
	// DaemonSet pods during DaemonSet template updates.
	DefaultDaemonSetUniqueLabelKey = appsv1beta1.ControllerRevisionHashLabelKey
)

// +k8s:deepcopy-gen:interfaces=k8s.io/apimachinery/pkg/runtime.Object
// +k8s:prerelease-lifecycle-gen:introduced=1.1
// +k8s:prerelease-lifecycle-gen:deprecated=1.8
// +k8s:prerelease-lifecycle-gen:removed=1.16
// +k8s:prerelease-lifecycle-gen:replacement=apps,v1,DaemonSetList

// DaemonSetList is a collection of daemon sets.
type DaemonSetList struct {
	metav1.TypeMeta `json:",inline"`
	// Standard list metadata.
	// More info: https://git.k8s.io/community/contributors/devel/sig-architecture/api-conventions.md#metadata
	// +optional
	metav1.ListMeta `json:"metadata,omitempty" protobuf:"bytes,1,opt,name=metadata"`

	// A list of daemon sets.
	Items []DaemonSet `json:"items" protobuf:"bytes,2,rep,name=items"`
}

// +genclient
// +k8s:deepcopy-gen:interfaces=k8s.io/apimachinery/pkg/runtime.Object
// +k8s:prerelease-lifecycle-gen:introduced=1.1
// +k8s:prerelease-lifecycle-gen:deprecated=1.14
// +k8s:prerelease-lifecycle-gen:removed=1.22
// +k8s:prerelease-lifecycle-gen:replacement=networking.k8s.io,v1,Ingress

// Ingress is a collection of rules that allow inbound connections to reach the
// endpoints defined by a backend. An Ingress can be configured to give services
// externally-reachable urls, load balance traffic, terminate SSL, offer name
// based virtual hosting etc.
// DEPRECATED - This group version of Ingress is deprecated by networking.k8s.io/v1beta1 Ingress. See the release notes for more information.
type Ingress struct {
	metav1.TypeMeta `json:",inline"`
	// Standard object's metadata.
	// More info: https://git.k8s.io/community/contributors/devel/sig-architecture/api-conventions.md#metadata
	// +optional
	metav1.ObjectMeta `json:"metadata,omitempty" protobuf:"bytes,1,opt,name=metadata"`

	// Spec is the desired state of the Ingress.
	// More info: https://git.k8s.io/community/contributors/devel/sig-architecture/api-conventions.md#spec-and-status
	// +optional
	Spec IngressSpec `json:"spec,omitempty" protobuf:"bytes,2,opt,name=spec"`

	// Status is the current state of the Ingress.
	// More info: https://git.k8s.io/community/contributors/devel/sig-architecture/api-conventions.md#spec-and-status
	// +optional
	Status IngressStatus `json:"status,omitempty" protobuf:"bytes,3,opt,name=status"`
}

// +k8s:deepcopy-gen:interfaces=k8s.io/apimachinery/pkg/runtime.Object
// +k8s:prerelease-lifecycle-gen:introduced=1.1
// +k8s:prerelease-lifecycle-gen:deprecated=1.14
// +k8s:prerelease-lifecycle-gen:removed=1.22
// +k8s:prerelease-lifecycle-gen:replacement=networking.k8s.io,v1,IngressList

// IngressList is a collection of Ingress.
type IngressList struct {
	metav1.TypeMeta `json:",inline"`
	// Standard object's metadata.
	// More info: https://git.k8s.io/community/contributors/devel/sig-architecture/api-conventions.md#metadata
	// +optional
	metav1.ListMeta `json:"metadata,omitempty" protobuf:"bytes,1,opt,name=metadata"`

	// Items is the list of Ingress.
	Items []Ingress `json:"items" protobuf:"bytes,2,rep,name=items"`
}

// IngressSpec describes the Ingress the user wishes to exist.
type IngressSpec struct {
	// IngressClassName is the name of the IngressClass cluster resource. The
	// associated IngressClass defines which controller will implement the
	// resource. This replaces the deprecated `kubernetes.io/ingress.class`
	// annotation. For backwards compatibility, when that annotation is set, it
	// must be given precedence over this field. The controller may emit a
	// warning if the field and annotation have different values.
	// Implementations of this API should ignore Ingresses without a class
	// specified. An IngressClass resource may be marked as default, which can
	// be used to set a default value for this field. For more information,
	// refer to the IngressClass documentation.
	// +optional
	IngressClassName *string `json:"ingressClassName,omitempty" protobuf:"bytes,4,opt,name=ingressClassName"`

	// A default backend capable of servicing requests that don't match any
	// rule. At least one of 'backend' or 'rules' must be specified. This field
	// is optional to allow the loadbalancer controller or defaulting logic to
	// specify a global default.
	// +optional
	Backend *IngressBackend `json:"backend,omitempty" protobuf:"bytes,1,opt,name=backend"`

	// TLS configuration. Currently the Ingress only supports a single TLS
	// port, 443. If multiple members of this list specify different hosts, they
	// will be multiplexed on the same port according to the hostname specified
	// through the SNI TLS extension, if the ingress controller fulfilling the
	// ingress supports SNI.
	// +optional
	TLS []IngressTLS `json:"tls,omitempty" protobuf:"bytes,2,rep,name=tls"`

	// A list of host rules used to configure the Ingress. If unspecified, or
	// no rule matches, all traffic is sent to the default backend.
	// +optional
	Rules []IngressRule `json:"rules,omitempty" protobuf:"bytes,3,rep,name=rules"`
	// TODO: Add the ability to specify load-balancer IP through claims
}

// IngressTLS describes the transport layer security associated with an Ingress.
type IngressTLS struct {
	// Hosts are a list of hosts included in the TLS certificate. The values in
	// this list must match the name/s used in the tlsSecret. Defaults to the
	// wildcard host setting for the loadbalancer controller fulfilling this
	// Ingress, if left unspecified.
	// +optional
	Hosts []string `json:"hosts,omitempty" protobuf:"bytes,1,rep,name=hosts"`
	// SecretName is the name of the secret used to terminate SSL traffic on 443.
	// Field is left optional to allow SSL routing based on SNI hostname alone.
	// If the SNI host in a listener conflicts with the "Host" header field used
	// by an IngressRule, the SNI host is used for termination and value of the
	// Host header is used for routing.
	// +optional
	SecretName string `json:"secretName,omitempty" protobuf:"bytes,2,opt,name=secretName"`
	// TODO: Consider specifying different modes of termination, protocols etc.
}

// IngressStatus describe the current state of the Ingress.
type IngressStatus struct {
	// LoadBalancer contains the current status of the load-balancer.
	// +optional
	LoadBalancer v1.LoadBalancerStatus `json:"loadBalancer,omitempty" protobuf:"bytes,1,opt,name=loadBalancer"`
}

// IngressRule represents the rules mapping the paths under a specified host to
// the related backend services. Incoming requests are first evaluated for a host
// match, then routed to the backend associated with the matching IngressRuleValue.
type IngressRule struct {
	// Host is the fully qualified domain name of a network host, as defined by RFC 3986.
	// Note the following deviations from the "host" part of the
	// URI as defined in RFC 3986:
	// 1. IPs are not allowed. Currently an IngressRuleValue can only apply to
	//    the IP in the Spec of the parent Ingress.
	// 2. The `:` delimiter is not respected because ports are not allowed.
	//	  Currently the port of an Ingress is implicitly :80 for http and
	//	  :443 for https.
	// Both these may change in the future.
	// Incoming requests are matched against the host before the
	// IngressRuleValue. If the host is unspecified, the Ingress routes all
	// traffic based on the specified IngressRuleValue.
	//
	// Host can be "precise" which is a domain name without the terminating dot of
	// a network host (e.g. "foo.bar.com") or "wildcard", which is a domain name
	// prefixed with a single wildcard label (e.g. "*.foo.com").
	// The wildcard character '*' must appear by itself as the first DNS label and
	// matches only a single label. You cannot have a wildcard label by itself (e.g. Host == "*").
	// Requests will be matched against the Host field in the following way:
	// 1. If Host is precise, the request matches this rule if the http host header is equal to Host.
	// 2. If Host is a wildcard, then the request matches this rule if the http host header
	// is to equal to the suffix (removing the first label) of the wildcard rule.
	// +optional
	Host string `json:"host,omitempty" protobuf:"bytes,1,opt,name=host"`
	// IngressRuleValue represents a rule to route requests for this IngressRule.
	// If unspecified, the rule defaults to a http catch-all. Whether that sends
	// just traffic matching the host to the default backend or all traffic to the
	// default backend, is left to the controller fulfilling the Ingress. Http is
	// currently the only supported IngressRuleValue.
	// +optional
	IngressRuleValue `json:",inline,omitempty" protobuf:"bytes,2,opt,name=ingressRuleValue"`
}

// IngressRuleValue represents a rule to apply against incoming requests. If the
// rule is satisfied, the request is routed to the specified backend. Currently
// mixing different types of rules in a single Ingress is disallowed, so exactly
// one of the following must be set.
type IngressRuleValue struct {
	//TODO:
	// 1. Consider renaming this resource and the associated rules so they
	// aren't tied to Ingress. They can be used to route intra-cluster traffic.
	// 2. Consider adding fields for ingress-type specific global options
	// usable by a loadbalancer, like http keep-alive.

	// http is a list of http selectors pointing to backends.
	// A path is matched against the path of an incoming request. Currently it can
	// contain characters disallowed from the conventional "path" part of a URL
	// as defined by RFC 3986. Paths must begin with a '/'.
	// A backend defines the referenced service endpoint to which the traffic
	// will be forwarded to.
	HTTP *HTTPIngressRuleValue `json:"http,omitempty" protobuf:"bytes,1,opt,name=http"`
}

// HTTPIngressRuleValue is a list of http selectors pointing to backends.
// In the example: http://<host>/<path>?<searchpart> -> backend where
// where parts of the url correspond to RFC 3986, this resource will be used
// to match against everything after the last '/' and before the first '?'
// or '#'.
type HTTPIngressRuleValue struct {
	// A collection of paths that map requests to backends.
	Paths []HTTPIngressPath `json:"paths" protobuf:"bytes,1,rep,name=paths"`
	// TODO: Consider adding fields for ingress-type specific global
	// options usable by a loadbalancer, like http keep-alive.
}

// PathType represents the type of path referred to by a HTTPIngressPath.
type PathType string

const (
	// PathTypeExact matches the URL path exactly and with case sensitivity.
	PathTypeExact = PathType("Exact")

	// PathTypePrefix matches based on a URL path prefix split by '/'. Matching
	// is case sensitive and done on a path element by element basis. A path
	// element refers to the list of labels in the path split by the '/'
	// separator. A request is a match for path p if every p is an element-wise
	// prefix of p of the request path. Note that if the last element of the
	// path is a substring of the last element in request path, it is not a
	// match (e.g. /foo/bar matches /foo/bar/baz, but does not match
	// /foo/barbaz). If multiple matching paths exist in an Ingress spec, the
	// longest matching path is given priority.
	// Examples:
	// - /foo/bar does not match requests to /foo/barbaz
	// - /foo/bar matches request to /foo/bar and /foo/bar/baz
	// - /foo and /foo/ both match requests to /foo and /foo/. If both paths are
	//   present in an Ingress spec, the longest matching path (/foo/) is given
	//   priority.
	PathTypePrefix = PathType("Prefix")

	// PathTypeImplementationSpecific matching is up to the IngressClass.
	// Implementations can treat this as a separate PathType or treat it
	// identically to Prefix or Exact path types.
	PathTypeImplementationSpecific = PathType("ImplementationSpecific")
)

// HTTPIngressPath associates a path with a backend. Incoming urls matching the
// path are forwarded to the backend.
type HTTPIngressPath struct {
	// Path is matched against the path of an incoming request. Currently it can
	// contain characters disallowed from the conventional "path" part of a URL
	// as defined by RFC 3986. Paths must begin with a '/'. When unspecified,
	// all paths from incoming requests are matched.
	// +optional
	Path string `json:"path,omitempty" protobuf:"bytes,1,opt,name=path"`

	// PathType determines the interpretation of the Path matching. PathType can
	// be one of the following values:
	// * Exact: Matches the URL path exactly.
	// * Prefix: Matches based on a URL path prefix split by '/'. Matching is
	//   done on a path element by element basis. A path element refers is the
	//   list of labels in the path split by the '/' separator. A request is a
	//   match for path p if every p is an element-wise prefix of p of the
	//   request path. Note that if the last element of the path is a substring
	//   of the last element in request path, it is not a match (e.g. /foo/bar
	//   matches /foo/bar/baz, but does not match /foo/barbaz).
	// * ImplementationSpecific: Interpretation of the Path matching is up to
	//   the IngressClass. Implementations can treat this as a separate PathType
	//   or treat it identically to Prefix or Exact path types.
	// Implementations are required to support all path types.
	// Defaults to ImplementationSpecific.
	PathType *PathType `json:"pathType,omitempty" protobuf:"bytes,3,opt,name=pathType"`

	// Backend defines the referenced service endpoint to which the traffic
	// will be forwarded to.
	Backend IngressBackend `json:"backend" protobuf:"bytes,2,opt,name=backend"`
}

// IngressBackend describes all endpoints for a given service and port.
type IngressBackend struct {
	// Specifies the name of the referenced service.
	// +optional
	ServiceName string `json:"serviceName,omitempty" protobuf:"bytes,1,opt,name=serviceName"`

	// Specifies the port of the referenced service.
	// +optional
	ServicePort intstr.IntOrString `json:"servicePort,omitempty" protobuf:"bytes,2,opt,name=servicePort"`

	// Resource is an ObjectRef to another Kubernetes resource in the namespace
	// of the Ingress object. If resource is specified, serviceName and servicePort
	// must not be specified.
	// +optional
	Resource *v1.TypedLocalObjectReference `json:"resource,omitempty" protobuf:"bytes,3,opt,name=resource"`
}

// +genclient
// +genclient:method=GetScale,verb=get,subresource=scale,result=Scale
// +genclient:method=UpdateScale,verb=update,subresource=scale,input=Scale,result=Scale
// +genclient:method=ApplyScale,verb=apply,subresource=scale,input=Scale,result=Scale
// +k8s:deepcopy-gen:interfaces=k8s.io/apimachinery/pkg/runtime.Object
// +k8s:prerelease-lifecycle-gen:introduced=1.2
// +k8s:prerelease-lifecycle-gen:deprecated=1.8
// +k8s:prerelease-lifecycle-gen:removed=1.16
// +k8s:prerelease-lifecycle-gen:replacement=apps,v1,ReplicaSet

// DEPRECATED - This group version of ReplicaSet is deprecated by apps/v1beta2/ReplicaSet. See the release notes for
// more information.
// ReplicaSet ensures that a specified number of pod replicas are running at any given time.
type ReplicaSet struct {
	metav1.TypeMeta `json:",inline"`

	// If the Labels of a ReplicaSet are empty, they are defaulted to
	// be the same as the Pod(s) that the ReplicaSet manages.
	// Standard object's metadata. More info: https://git.k8s.io/community/contributors/devel/sig-architecture/api-conventions.md#metadata
	// +optional
	metav1.ObjectMeta `json:"metadata,omitempty" protobuf:"bytes,1,opt,name=metadata"`

	// Spec defines the specification of the desired behavior of the ReplicaSet.
	// More info: https://git.k8s.io/community/contributors/devel/sig-architecture/api-conventions.md#spec-and-status
	// +optional
	Spec ReplicaSetSpec `json:"spec,omitempty" protobuf:"bytes,2,opt,name=spec"`

	// Status is the most recently observed status of the ReplicaSet.
	// This data may be out of date by some window of time.
	// Populated by the system.
	// Read-only.
	// More info: https://git.k8s.io/community/contributors/devel/sig-architecture/api-conventions.md#spec-and-status
	// +optional
	Status ReplicaSetStatus `json:"status,omitempty" protobuf:"bytes,3,opt,name=status"`
}

// +k8s:deepcopy-gen:interfaces=k8s.io/apimachinery/pkg/runtime.Object
// +k8s:prerelease-lifecycle-gen:introduced=1.2
// +k8s:prerelease-lifecycle-gen:deprecated=1.8
// +k8s:prerelease-lifecycle-gen:removed=1.16
// +k8s:prerelease-lifecycle-gen:replacement=apps,v1,ReplicaSetList

// ReplicaSetList is a collection of ReplicaSets.
type ReplicaSetList struct {
	metav1.TypeMeta `json:",inline"`
	// Standard list metadata.
	// More info: https://git.k8s.io/community/contributors/devel/sig-architecture/api-conventions.md#types-kinds
	// +optional
	metav1.ListMeta `json:"metadata,omitempty" protobuf:"bytes,1,opt,name=metadata"`

	// List of ReplicaSets.
	// More info: https://kubernetes.io/docs/concepts/workloads/controllers/replicationcontroller
	Items []ReplicaSet `json:"items" protobuf:"bytes,2,rep,name=items"`
}

// ReplicaSetSpec is the specification of a ReplicaSet.
type ReplicaSetSpec struct {
	// Replicas is the number of desired replicas.
	// This is a pointer to distinguish between explicit zero and unspecified.
	// Defaults to 1.
	// More info: https://kubernetes.io/docs/concepts/workloads/controllers/replicationcontroller/#what-is-a-replicationcontroller
	// +optional
	Replicas *int32 `json:"replicas,omitempty" protobuf:"varint,1,opt,name=replicas"`

	// Minimum number of seconds for which a newly created pod should be ready
	// without any of its container crashing, for it to be considered available.
	// Defaults to 0 (pod will be considered available as soon as it is ready)
	// +optional
	MinReadySeconds int32 `json:"minReadySeconds,omitempty" protobuf:"varint,4,opt,name=minReadySeconds"`

	// Selector is a label query over pods that should match the replica count.
	// If the selector is empty, it is defaulted to the labels present on the pod template.
	// Label keys and values that must match in order to be controlled by this replica set.
	// More info: https://kubernetes.io/docs/concepts/overview/working-with-objects/labels/#label-selectors
	// +optional
	Selector *metav1.LabelSelector `json:"selector,omitempty" protobuf:"bytes,2,opt,name=selector"`

	// Template is the object that describes the pod that will be created if
	// insufficient replicas are detected.
	// More info: https://kubernetes.io/docs/concepts/workloads/controllers/replicationcontroller#pod-template
	// +optional
	Template v1.PodTemplateSpec `json:"template,omitempty" protobuf:"bytes,3,opt,name=template"`
}

// ReplicaSetStatus represents the current status of a ReplicaSet.
type ReplicaSetStatus struct {
	// Replicas is the most recently oberved number of replicas.
	// More info: https://kubernetes.io/docs/concepts/workloads/controllers/replicationcontroller/#what-is-a-replicationcontroller
	Replicas int32 `json:"replicas" protobuf:"varint,1,opt,name=replicas"`

	// The number of pods that have labels matching the labels of the pod template of the replicaset.
	// +optional
	FullyLabeledReplicas int32 `json:"fullyLabeledReplicas,omitempty" protobuf:"varint,2,opt,name=fullyLabeledReplicas"`

	// The number of ready replicas for this replica set.
	// +optional
	ReadyReplicas int32 `json:"readyReplicas,omitempty" protobuf:"varint,4,opt,name=readyReplicas"`

	// The number of available replicas (ready for at least minReadySeconds) for this replica set.
	// +optional
	AvailableReplicas int32 `json:"availableReplicas,omitempty" protobuf:"varint,5,opt,name=availableReplicas"`

	// ObservedGeneration reflects the generation of the most recently observed ReplicaSet.
	// +optional
	ObservedGeneration int64 `json:"observedGeneration,omitempty" protobuf:"varint,3,opt,name=observedGeneration"`

	// Represents the latest available observations of a replica set's current state.
	// +optional
	// +patchMergeKey=type
	// +patchStrategy=merge
	Conditions []ReplicaSetCondition `json:"conditions,omitempty" patchStrategy:"merge" patchMergeKey:"type" protobuf:"bytes,6,rep,name=conditions"`
}

type ReplicaSetConditionType string

// These are valid conditions of a replica set.
const (
	// ReplicaSetReplicaFailure is added in a replica set when one of its pods fails to be created
	// due to insufficient quota, limit ranges, pod security policy, node selectors, etc. or deleted
	// due to kubelet being down or finalizers are failing.
	ReplicaSetReplicaFailure ReplicaSetConditionType = "ReplicaFailure"
)

// ReplicaSetCondition describes the state of a replica set at a certain point.
type ReplicaSetCondition struct {
	// Type of replica set condition.
	Type ReplicaSetConditionType `json:"type" protobuf:"bytes,1,opt,name=type,casttype=ReplicaSetConditionType"`
	// Status of the condition, one of True, False, Unknown.
	Status v1.ConditionStatus `json:"status" protobuf:"bytes,2,opt,name=status,casttype=k8s.io/api/core/v1.ConditionStatus"`
	// The last time the condition transitioned from one status to another.
	// +optional
	LastTransitionTime metav1.Time `json:"lastTransitionTime,omitempty" protobuf:"bytes,3,opt,name=lastTransitionTime"`
	// The reason for the condition's last transition.
	// +optional
	Reason string `json:"reason,omitempty" protobuf:"bytes,4,opt,name=reason"`
	// A human readable message indicating details about the transition.
	// +optional
	Message string `json:"message,omitempty" protobuf:"bytes,5,opt,name=message"`
}

// +genclient
// +genclient:nonNamespaced
// +k8s:deepcopy-gen:interfaces=k8s.io/apimachinery/pkg/runtime.Object
// +k8s:prerelease-lifecycle-gen:introduced=1.2
// +k8s:prerelease-lifecycle-gen:deprecated=1.11
// +k8s:prerelease-lifecycle-gen:removed=1.16
// +k8s:prerelease-lifecycle-gen:replacement=policy,v1beta1,PodSecurityPolicy

// PodSecurityPolicy governs the ability to make requests that affect the Security Context
// that will be applied to a pod and container.
// Deprecated: use PodSecurityPolicy from policy API Group instead.
type PodSecurityPolicy struct {
	metav1.TypeMeta `json:",inline"`
	// Standard object's metadata.
	// More info: https://git.k8s.io/community/contributors/devel/sig-architecture/api-conventions.md#metadata
	// +optional
	metav1.ObjectMeta `json:"metadata,omitempty" protobuf:"bytes,1,opt,name=metadata"`

	// spec defines the policy enforced.
	// +optional
	Spec PodSecurityPolicySpec `json:"spec,omitempty" protobuf:"bytes,2,opt,name=spec"`
}

// PodSecurityPolicySpec defines the policy enforced.
// Deprecated: use PodSecurityPolicySpec from policy API Group instead.
type PodSecurityPolicySpec struct {
	// privileged determines if a pod can request to be run as privileged.
	// +optional
	Privileged bool `json:"privileged,omitempty" protobuf:"varint,1,opt,name=privileged"`
	// defaultAddCapabilities is the default set of capabilities that will be added to the container
	// unless the pod spec specifically drops the capability.  You may not list a capability in both
	// defaultAddCapabilities and requiredDropCapabilities. Capabilities added here are implicitly
	// allowed, and need not be included in the allowedCapabilities list.
	// +optional
	DefaultAddCapabilities []v1.Capability `json:"defaultAddCapabilities,omitempty" protobuf:"bytes,2,rep,name=defaultAddCapabilities,casttype=k8s.io/api/core/v1.Capability"`
	// requiredDropCapabilities are the capabilities that will be dropped from the container.  These
	// are required to be dropped and cannot be added.
	// +optional
	RequiredDropCapabilities []v1.Capability `json:"requiredDropCapabilities,omitempty" protobuf:"bytes,3,rep,name=requiredDropCapabilities,casttype=k8s.io/api/core/v1.Capability"`
	// allowedCapabilities is a list of capabilities that can be requested to add to the container.
	// Capabilities in this field may be added at the pod author's discretion.
	// You must not list a capability in both allowedCapabilities and requiredDropCapabilities.
	// +optional
	AllowedCapabilities []v1.Capability `json:"allowedCapabilities,omitempty" protobuf:"bytes,4,rep,name=allowedCapabilities,casttype=k8s.io/api/core/v1.Capability"`
	// volumes is an allowlist of volume plugins. Empty indicates that
	// no volumes may be used. To allow all volumes you may use '*'.
	// +optional
	Volumes []FSType `json:"volumes,omitempty" protobuf:"bytes,5,rep,name=volumes,casttype=FSType"`
	// hostNetwork determines if the policy allows the use of HostNetwork in the pod spec.
	// +optional
	HostNetwork bool `json:"hostNetwork,omitempty" protobuf:"varint,6,opt,name=hostNetwork"`
	// hostPorts determines which host port ranges are allowed to be exposed.
	// +optional
	HostPorts []HostPortRange `json:"hostPorts,omitempty" protobuf:"bytes,7,rep,name=hostPorts"`
	// hostPID determines if the policy allows the use of HostPID in the pod spec.
	// +optional
	HostPID bool `json:"hostPID,omitempty" protobuf:"varint,8,opt,name=hostPID"`
	// hostIPC determines if the policy allows the use of HostIPC in the pod spec.
	// +optional
	HostIPC bool `json:"hostIPC,omitempty" protobuf:"varint,9,opt,name=hostIPC"`
	// seLinux is the strategy that will dictate the allowable labels that may be set.
	SELinux SELinuxStrategyOptions `json:"seLinux" protobuf:"bytes,10,opt,name=seLinux"`
	// runAsUser is the strategy that will dictate the allowable RunAsUser values that may be set.
	RunAsUser RunAsUserStrategyOptions `json:"runAsUser" protobuf:"bytes,11,opt,name=runAsUser"`
	// RunAsGroup is the strategy that will dictate the allowable RunAsGroup values that may be set.
	// If this field is omitted, the pod's RunAsGroup can take any value. This field requires the
	// RunAsGroup feature gate to be enabled.
	// +optional
	RunAsGroup *RunAsGroupStrategyOptions `json:"runAsGroup,omitempty" protobuf:"bytes,22,opt,name=runAsGroup"`
	// supplementalGroups is the strategy that will dictate what supplemental groups are used by the SecurityContext.
	SupplementalGroups SupplementalGroupsStrategyOptions `json:"supplementalGroups" protobuf:"bytes,12,opt,name=supplementalGroups"`
	// fsGroup is the strategy that will dictate what fs group is used by the SecurityContext.
	FSGroup FSGroupStrategyOptions `json:"fsGroup" protobuf:"bytes,13,opt,name=fsGroup"`
	// readOnlyRootFilesystem when set to true will force containers to run with a read only root file
	// system.  If the container specifically requests to run with a non-read only root file system
	// the PSP should deny the pod.
	// If set to false the container may run with a read only root file system if it wishes but it
	// will not be forced to.
	// +optional
	ReadOnlyRootFilesystem bool `json:"readOnlyRootFilesystem,omitempty" protobuf:"varint,14,opt,name=readOnlyRootFilesystem"`
	// defaultAllowPrivilegeEscalation controls the default setting for whether a
	// process can gain more privileges than its parent process.
	// +optional
	DefaultAllowPrivilegeEscalation *bool `json:"defaultAllowPrivilegeEscalation,omitempty" protobuf:"varint,15,opt,name=defaultAllowPrivilegeEscalation"`
	// allowPrivilegeEscalation determines if a pod can request to allow
	// privilege escalation. If unspecified, defaults to true.
	// +optional
	AllowPrivilegeEscalation *bool `json:"allowPrivilegeEscalation,omitempty" protobuf:"varint,16,opt,name=allowPrivilegeEscalation"`
	// allowedHostPaths is an allowlist of host paths. Empty indicates
	// that all host paths may be used.
	// +optional
	AllowedHostPaths []AllowedHostPath `json:"allowedHostPaths,omitempty" protobuf:"bytes,17,rep,name=allowedHostPaths"`
	// allowedFlexVolumes is an allowlist of Flexvolumes.  Empty or nil indicates that all
	// Flexvolumes may be used.  This parameter is effective only when the usage of the Flexvolumes
	// is allowed in the "volumes" field.
	// +optional
	AllowedFlexVolumes []AllowedFlexVolume `json:"allowedFlexVolumes,omitempty" protobuf:"bytes,18,rep,name=allowedFlexVolumes"`
	// AllowedCSIDrivers is an allowlist of inline CSI drivers that must be explicitly set to be embedded within a pod spec.
	// An empty value indicates that any CSI driver can be used for inline ephemeral volumes.
	// +optional
	AllowedCSIDrivers []AllowedCSIDriver `json:"allowedCSIDrivers,omitempty" protobuf:"bytes,23,rep,name=allowedCSIDrivers"`
	// allowedUnsafeSysctls is a list of explicitly allowed unsafe sysctls, defaults to none.
	// Each entry is either a plain sysctl name or ends in "*" in which case it is considered
	// as a prefix of allowed sysctls. Single * means all unsafe sysctls are allowed.
	// Kubelet has to allowlist all unsafe sysctls explicitly to avoid rejection.
	//
	// Examples:
	// e.g. "foo/*" allows "foo/bar", "foo/baz", etc.
	// e.g. "foo.*" allows "foo.bar", "foo.baz", etc.
	// +optional
	AllowedUnsafeSysctls []string `json:"allowedUnsafeSysctls,omitempty" protobuf:"bytes,19,rep,name=allowedUnsafeSysctls"`
	// forbiddenSysctls is a list of explicitly forbidden sysctls, defaults to none.
	// Each entry is either a plain sysctl name or ends in "*" in which case it is considered
	// as a prefix of forbidden sysctls. Single * means all sysctls are forbidden.
	//
	// Examples:
	// e.g. "foo/*" forbids "foo/bar", "foo/baz", etc.
	// e.g. "foo.*" forbids "foo.bar", "foo.baz", etc.
	// +optional
	ForbiddenSysctls []string `json:"forbiddenSysctls,omitempty" protobuf:"bytes,20,rep,name=forbiddenSysctls"`
	// AllowedProcMountTypes is an allowlist of allowed ProcMountTypes.
	// Empty or nil indicates that only the DefaultProcMountType may be used.
	// This requires the ProcMountType feature flag to be enabled.
	// +optional
	AllowedProcMountTypes []v1.ProcMountType `json:"allowedProcMountTypes,omitempty" protobuf:"bytes,21,opt,name=allowedProcMountTypes"`
	// runtimeClass is the strategy that will dictate the allowable RuntimeClasses for a pod.
	// If this field is omitted, the pod's runtimeClassName field is unrestricted.
	// Enforcement of this field depends on the RuntimeClass feature gate being enabled.
	// +optional
	RuntimeClass *RuntimeClassStrategyOptions `json:"runtimeClass,omitempty" protobuf:"bytes,24,opt,name=runtimeClass"`
}

// AllowedHostPath defines the host volume conditions that will be enabled by a policy
// for pods to use. It requires the path prefix to be defined.
// Deprecated: use AllowedHostPath from policy API Group instead.
type AllowedHostPath struct {
	// pathPrefix is the path prefix that the host volume must match.
	// It does not support `*`.
	// Trailing slashes are trimmed when validating the path prefix with a host path.
	//
	// Examples:
	// `/foo` would allow `/foo`, `/foo/` and `/foo/bar`
	// `/foo` would not allow `/food` or `/etc/foo`
	PathPrefix string `json:"pathPrefix,omitempty" protobuf:"bytes,1,rep,name=pathPrefix"`

	// when set to true, will allow host volumes matching the pathPrefix only if all volume mounts are readOnly.
	// +optional
	ReadOnly bool `json:"readOnly,omitempty" protobuf:"varint,2,opt,name=readOnly"`
}

// FSType gives strong typing to different file systems that are used by volumes.
// Deprecated: use FSType from policy API Group instead.
type FSType string

const (
	AzureFile             FSType = "azureFile"
	Flocker               FSType = "flocker"
	FlexVolume            FSType = "flexVolume"
	HostPath              FSType = "hostPath"
	EmptyDir              FSType = "emptyDir"
	GCEPersistentDisk     FSType = "gcePersistentDisk"
	AWSElasticBlockStore  FSType = "awsElasticBlockStore"
	GitRepo               FSType = "gitRepo"
	Secret                FSType = "secret"
	NFS                   FSType = "nfs"
	ISCSI                 FSType = "iscsi"
	Glusterfs             FSType = "glusterfs"
	PersistentVolumeClaim FSType = "persistentVolumeClaim"
	RBD                   FSType = "rbd"
	Cinder                FSType = "cinder"
	CephFS                FSType = "cephFS"
	DownwardAPI           FSType = "downwardAPI"
	FC                    FSType = "fc"
	ConfigMap             FSType = "configMap"
	Quobyte               FSType = "quobyte"
	AzureDisk             FSType = "azureDisk"
	CSI                   FSType = "csi"
	All                   FSType = "*"
)

// AllowedFlexVolume represents a single Flexvolume that is allowed to be used.
// Deprecated: use AllowedFlexVolume from policy API Group instead.
type AllowedFlexVolume struct {
	// driver is the name of the Flexvolume driver.
	Driver string `json:"driver" protobuf:"bytes,1,opt,name=driver"`
}

// AllowedCSIDriver represents a single inline CSI Driver that is allowed to be used.
type AllowedCSIDriver struct {
	// Name is the registered name of the CSI driver
	Name string `json:"name" protobuf:"bytes,1,opt,name=name"`
}

// HostPortRange defines a range of host ports that will be enabled by a policy
// for pods to use.  It requires both the start and end to be defined.
// Deprecated: use HostPortRange from policy API Group instead.
type HostPortRange struct {
	// min is the start of the range, inclusive.
	Min int32 `json:"min" protobuf:"varint,1,opt,name=min"`
	// max is the end of the range, inclusive.
	Max int32 `json:"max" protobuf:"varint,2,opt,name=max"`
}

// SELinuxStrategyOptions defines the strategy type and any options used to create the strategy.
// Deprecated: use SELinuxStrategyOptions from policy API Group instead.
type SELinuxStrategyOptions struct {
	// rule is the strategy that will dictate the allowable labels that may be set.
	Rule SELinuxStrategy `json:"rule" protobuf:"bytes,1,opt,name=rule,casttype=SELinuxStrategy"`
	// seLinuxOptions required to run as; required for MustRunAs
	// More info: https://kubernetes.io/docs/tasks/configure-pod-container/security-context/
	// +optional
	SELinuxOptions *v1.SELinuxOptions `json:"seLinuxOptions,omitempty" protobuf:"bytes,2,opt,name=seLinuxOptions"`
}

// SELinuxStrategy denotes strategy types for generating SELinux options for a
// Security Context.
// Deprecated: use SELinuxStrategy from policy API Group instead.
type SELinuxStrategy string

const (
	// SELinuxStrategyMustRunAs means that container must have SELinux labels of X applied.
	// Deprecated: use SELinuxStrategyMustRunAs from policy API Group instead.
	SELinuxStrategyMustRunAs SELinuxStrategy = "MustRunAs"
	// SELinuxStrategyRunAsAny means that container may make requests for any SELinux context labels.
	// Deprecated: use SELinuxStrategyRunAsAny from policy API Group instead.
	SELinuxStrategyRunAsAny SELinuxStrategy = "RunAsAny"
)

// RunAsUserStrategyOptions defines the strategy type and any options used to create the strategy.
// Deprecated: use RunAsUserStrategyOptions from policy API Group instead.
type RunAsUserStrategyOptions struct {
	// rule is the strategy that will dictate the allowable RunAsUser values that may be set.
	Rule RunAsUserStrategy `json:"rule" protobuf:"bytes,1,opt,name=rule,casttype=RunAsUserStrategy"`
	// ranges are the allowed ranges of uids that may be used. If you would like to force a single uid
	// then supply a single range with the same start and end. Required for MustRunAs.
	// +optional
	Ranges []IDRange `json:"ranges,omitempty" protobuf:"bytes,2,rep,name=ranges"`
}

// RunAsGroupStrategyOptions defines the strategy type and any options used to create the strategy.
// Deprecated: use RunAsGroupStrategyOptions from policy API Group instead.
type RunAsGroupStrategyOptions struct {
	// rule is the strategy that will dictate the allowable RunAsGroup values that may be set.
	Rule RunAsGroupStrategy `json:"rule" protobuf:"bytes,1,opt,name=rule,casttype=RunAsGroupStrategy"`
	// ranges are the allowed ranges of gids that may be used. If you would like to force a single gid
	// then supply a single range with the same start and end. Required for MustRunAs.
	// +optional
	Ranges []IDRange `json:"ranges,omitempty" protobuf:"bytes,2,rep,name=ranges"`
}

// IDRange provides a min/max of an allowed range of IDs.
// Deprecated: use IDRange from policy API Group instead.
type IDRange struct {
	// min is the start of the range, inclusive.
	Min int64 `json:"min" protobuf:"varint,1,opt,name=min"`
	// max is the end of the range, inclusive.
	Max int64 `json:"max" protobuf:"varint,2,opt,name=max"`
}

// RunAsUserStrategy denotes strategy types for generating RunAsUser values for a
// Security Context.
// Deprecated: use RunAsUserStrategy from policy API Group instead.
type RunAsUserStrategy string

const (
	// RunAsUserStrategyMustRunAs means that container must run as a particular uid.
	// Deprecated: use RunAsUserStrategyMustRunAs from policy API Group instead.
	RunAsUserStrategyMustRunAs RunAsUserStrategy = "MustRunAs"
	// RunAsUserStrategyMustRunAsNonRoot means that container must run as a non-root uid.
	// Deprecated: use RunAsUserStrategyMustRunAsNonRoot from policy API Group instead.
	RunAsUserStrategyMustRunAsNonRoot RunAsUserStrategy = "MustRunAsNonRoot"
	// RunAsUserStrategyRunAsAny means that container may make requests for any uid.
	// Deprecated: use RunAsUserStrategyRunAsAny from policy API Group instead.
	RunAsUserStrategyRunAsAny RunAsUserStrategy = "RunAsAny"
)

// RunAsGroupStrategy denotes strategy types for generating RunAsGroup values for a
// Security Context.
// Deprecated: use RunAsGroupStrategy from policy API Group instead.
type RunAsGroupStrategy string

const (
	// RunAsGroupStrategyMayRunAs means that container does not need to run with a particular gid.
	// However, when RunAsGroup are specified, they have to fall in the defined range.
	RunAsGroupStrategyMayRunAs RunAsGroupStrategy = "MayRunAs"
	// RunAsGroupStrategyMustRunAs means that container must run as a particular gid.
	// Deprecated: use RunAsGroupStrategyMustRunAs from policy API Group instead.
	RunAsGroupStrategyMustRunAs RunAsGroupStrategy = "MustRunAs"
	// RunAsGroupStrategyRunAsAny means that container may make requests for any gid.
	// Deprecated: use RunAsGroupStrategyRunAsAny from policy API Group instead.
	RunAsGroupStrategyRunAsAny RunAsGroupStrategy = "RunAsAny"
)

// FSGroupStrategyOptions defines the strategy type and options used to create the strategy.
// Deprecated: use FSGroupStrategyOptions from policy API Group instead.
type FSGroupStrategyOptions struct {
	// rule is the strategy that will dictate what FSGroup is used in the SecurityContext.
	// +optional
	Rule FSGroupStrategyType `json:"rule,omitempty" protobuf:"bytes,1,opt,name=rule,casttype=FSGroupStrategyType"`
	// ranges are the allowed ranges of fs groups.  If you would like to force a single
	// fs group then supply a single range with the same start and end. Required for MustRunAs.
	// +optional
	Ranges []IDRange `json:"ranges,omitempty" protobuf:"bytes,2,rep,name=ranges"`
}

// FSGroupStrategyType denotes strategy types for generating FSGroup values for a
// SecurityContext
// Deprecated: use FSGroupStrategyType from policy API Group instead.
type FSGroupStrategyType string

const (
	// FSGroupStrategyMustRunAs meant that container must have FSGroup of X applied.
	// Deprecated: use FSGroupStrategyMustRunAs from policy API Group instead.
	FSGroupStrategyMustRunAs FSGroupStrategyType = "MustRunAs"
	// FSGroupStrategyRunAsAny means that container may make requests for any FSGroup labels.
	// Deprecated: use FSGroupStrategyRunAsAny from policy API Group instead.
	FSGroupStrategyRunAsAny FSGroupStrategyType = "RunAsAny"
)

// SupplementalGroupsStrategyOptions defines the strategy type and options used to create the strategy.
// Deprecated: use SupplementalGroupsStrategyOptions from policy API Group instead.
type SupplementalGroupsStrategyOptions struct {
	// rule is the strategy that will dictate what supplemental groups is used in the SecurityContext.
	// +optional
	Rule SupplementalGroupsStrategyType `json:"rule,omitempty" protobuf:"bytes,1,opt,name=rule,casttype=SupplementalGroupsStrategyType"`
	// ranges are the allowed ranges of supplemental groups.  If you would like to force a single
	// supplemental group then supply a single range with the same start and end. Required for MustRunAs.
	// +optional
	Ranges []IDRange `json:"ranges,omitempty" protobuf:"bytes,2,rep,name=ranges"`
}

// SupplementalGroupsStrategyType denotes strategy types for determining valid supplemental
// groups for a SecurityContext.
// Deprecated: use SupplementalGroupsStrategyType from policy API Group instead.
type SupplementalGroupsStrategyType string

const (
	// SupplementalGroupsStrategyMustRunAs means that container must run as a particular gid.
	// Deprecated: use SupplementalGroupsStrategyMustRunAs from policy API Group instead.
	SupplementalGroupsStrategyMustRunAs SupplementalGroupsStrategyType = "MustRunAs"
	// SupplementalGroupsStrategyRunAsAny means that container may make requests for any gid.
	// Deprecated: use SupplementalGroupsStrategyRunAsAny from policy API Group instead.
	SupplementalGroupsStrategyRunAsAny SupplementalGroupsStrategyType = "RunAsAny"
)

// RuntimeClassStrategyOptions define the strategy that will dictate the allowable RuntimeClasses
// for a pod.
type RuntimeClassStrategyOptions struct {
	// allowedRuntimeClassNames is an allowlist of RuntimeClass names that may be specified on a pod.
	// A value of "*" means that any RuntimeClass name is allowed, and must be the only item in the
	// list. An empty list requires the RuntimeClassName field to be unset.
	AllowedRuntimeClassNames []string `json:"allowedRuntimeClassNames" protobuf:"bytes,1,rep,name=allowedRuntimeClassNames"`
	// defaultRuntimeClassName is the default RuntimeClassName to set on the pod.
	// The default MUST be allowed by the allowedRuntimeClassNames list.
	// A value of nil does not mutate the Pod.
	// +optional
	DefaultRuntimeClassName *string `json:"defaultRuntimeClassName,omitempty" protobuf:"bytes,2,opt,name=defaultRuntimeClassName"`
}

// AllowAllRuntimeClassNames can be used as a value for the
// RuntimeClassStrategyOptions.AllowedRuntimeClassNames field and means that any RuntimeClassName is
// allowed.
const AllowAllRuntimeClassNames = "*"

// +k8s:deepcopy-gen:interfaces=k8s.io/apimachinery/pkg/runtime.Object
// +k8s:prerelease-lifecycle-gen:introduced=1.2
// +k8s:prerelease-lifecycle-gen:deprecated=1.11
// +k8s:prerelease-lifecycle-gen:removed=1.16
// +k8s:prerelease-lifecycle-gen:replacement=policy,v1beta1,PodSecurityPolicyList

// PodSecurityPolicyList is a list of PodSecurityPolicy objects.
// Deprecated: use PodSecurityPolicyList from policy API Group instead.
type PodSecurityPolicyList struct {
	metav1.TypeMeta `json:",inline"`
	// Standard list metadata.
	// More info: https://git.k8s.io/community/contributors/devel/sig-architecture/api-conventions.md#metadata
	// +optional
	metav1.ListMeta `json:"metadata,omitempty" protobuf:"bytes,1,opt,name=metadata"`

	// items is a list of schema objects.
	Items []PodSecurityPolicy `json:"items" protobuf:"bytes,2,rep,name=items"`
}

// +genclient
// +k8s:deepcopy-gen:interfaces=k8s.io/apimachinery/pkg/runtime.Object
// +k8s:prerelease-lifecycle-gen:introduced=1.3
// +k8s:prerelease-lifecycle-gen:deprecated=1.9
// +k8s:prerelease-lifecycle-gen:removed=1.16
// +k8s:prerelease-lifecycle-gen:replacement=networking.k8s.io,v1,NetworkPolicy

// DEPRECATED 1.9 - This group version of NetworkPolicy is deprecated by networking/v1/NetworkPolicy.
// NetworkPolicy describes what network traffic is allowed for a set of Pods
type NetworkPolicy struct {
	metav1.TypeMeta `json:",inline"`
	// Standard object's metadata.
	// More info: https://git.k8s.io/community/contributors/devel/sig-architecture/api-conventions.md#metadata
	// +optional
	metav1.ObjectMeta `json:"metadata,omitempty" protobuf:"bytes,1,opt,name=metadata"`

	// Specification of the desired behavior for this NetworkPolicy.
	// +optional
	Spec NetworkPolicySpec `json:"spec,omitempty" protobuf:"bytes,2,opt,name=spec"`

	// Status is the current state of the NetworkPolicy.
	// More info: https://git.k8s.io/community/contributors/devel/sig-architecture/api-conventions.md#spec-and-status
	// +optional
	Status NetworkPolicyStatus `json:"status,omitempty" protobuf:"bytes,3,opt,name=status"`
}

// DEPRECATED 1.9 - This group version of PolicyType is deprecated by networking/v1/PolicyType.
// Policy Type string describes the NetworkPolicy type
// This type is beta-level in 1.8
type PolicyType string

const (
	// PolicyTypeIngress is a NetworkPolicy that affects ingress traffic on selected pods
	PolicyTypeIngress PolicyType = "Ingress"
	// PolicyTypeEgress is a NetworkPolicy that affects egress traffic on selected pods
	PolicyTypeEgress PolicyType = "Egress"
)

// DEPRECATED 1.9 - This group version of NetworkPolicySpec is deprecated by networking/v1/NetworkPolicySpec.
type NetworkPolicySpec struct {
	// Selects the pods to which this NetworkPolicy object applies.  The array of ingress rules
	// is applied to any pods selected by this field. Multiple network policies can select the
	// same set of pods.  In this case, the ingress rules for each are combined additively.
	// This field is NOT optional and follows standard label selector semantics.
	// An empty podSelector matches all pods in this namespace.
	PodSelector metav1.LabelSelector `json:"podSelector" protobuf:"bytes,1,opt,name=podSelector"`

	// List of ingress rules to be applied to the selected pods.
	// Traffic is allowed to a pod if there are no NetworkPolicies selecting the pod
	// OR if the traffic source is the pod's local node,
	// OR if the traffic matches at least one ingress rule across all of the NetworkPolicy
	// objects whose podSelector matches the pod.
	// If this field is empty then this NetworkPolicy does not allow any traffic
	// (and serves solely to ensure that the pods it selects are isolated by default).
	// +optional
	Ingress []NetworkPolicyIngressRule `json:"ingress,omitempty" protobuf:"bytes,2,rep,name=ingress"`

	// List of egress rules to be applied to the selected pods. Outgoing traffic is
	// allowed if there are no NetworkPolicies selecting the pod (and cluster policy
	// otherwise allows the traffic), OR if the traffic matches at least one egress rule
	// across all of the NetworkPolicy objects whose podSelector matches the pod. If
	// this field is empty then this NetworkPolicy limits all outgoing traffic (and serves
	// solely to ensure that the pods it selects are isolated by default).
	// This field is beta-level in 1.8
	// +optional
	Egress []NetworkPolicyEgressRule `json:"egress,omitempty" protobuf:"bytes,3,rep,name=egress"`

	// List of rule types that the NetworkPolicy relates to.
	// Valid options are ["Ingress"], ["Egress"], or ["Ingress", "Egress"].
	// If this field is not specified, it will default based on the existence of Ingress or Egress rules;
	// policies that contain an Egress section are assumed to affect Egress, and all policies
	// (whether or not they contain an Ingress section) are assumed to affect Ingress.
	// If you want to write an egress-only policy, you must explicitly specify policyTypes [ "Egress" ].
	// Likewise, if you want to write a policy that specifies that no egress is allowed,
	// you must specify a policyTypes value that include "Egress" (since such a policy would not include
	// an Egress section and would otherwise default to just [ "Ingress" ]).
	// This field is beta-level in 1.8
	// +optional
	PolicyTypes []PolicyType `json:"policyTypes,omitempty" protobuf:"bytes,4,rep,name=policyTypes,casttype=PolicyType"`
}

// DEPRECATED 1.9 - This group version of NetworkPolicyIngressRule is deprecated by networking/v1/NetworkPolicyIngressRule.
// This NetworkPolicyIngressRule matches traffic if and only if the traffic matches both ports AND from.
type NetworkPolicyIngressRule struct {
	// List of ports which should be made accessible on the pods selected for this rule.
	// Each item in this list is combined using a logical OR.
	// If this field is empty or missing, this rule matches all ports (traffic not restricted by port).
	// If this field is present and contains at least one item, then this rule allows traffic
	// only if the traffic matches at least one port in the list.
	// +optional
	Ports []NetworkPolicyPort `json:"ports,omitempty" protobuf:"bytes,1,rep,name=ports"`

	// List of sources which should be able to access the pods selected for this rule.
	// Items in this list are combined using a logical OR operation.
	// If this field is empty or missing, this rule matches all sources (traffic not restricted by source).
	// If this field is present and contains at least one item, this rule allows traffic only if the
	// traffic matches at least one item in the from list.
	// +optional
	From []NetworkPolicyPeer `json:"from,omitempty" protobuf:"bytes,2,rep,name=from"`
}

// DEPRECATED 1.9 - This group version of NetworkPolicyEgressRule is deprecated by networking/v1/NetworkPolicyEgressRule.
// NetworkPolicyEgressRule describes a particular set of traffic that is allowed out of pods
// matched by a NetworkPolicySpec's podSelector. The traffic must match both ports and to.
// This type is beta-level in 1.8
type NetworkPolicyEgressRule struct {
	// List of destination ports for outgoing traffic.
	// Each item in this list is combined using a logical OR. If this field is
	// empty or missing, this rule matches all ports (traffic not restricted by port).
	// If this field is present and contains at least one item, then this rule allows
	// traffic only if the traffic matches at least one port in the list.
	// +optional
	Ports []NetworkPolicyPort `json:"ports,omitempty" protobuf:"bytes,1,rep,name=ports"`

	// List of destinations for outgoing traffic of pods selected for this rule.
	// Items in this list are combined using a logical OR operation. If this field is
	// empty or missing, this rule matches all destinations (traffic not restricted by
	// destination). If this field is present and contains at least one item, this rule
	// allows traffic only if the traffic matches at least one item in the to list.
	// +optional
	To []NetworkPolicyPeer `json:"to,omitempty" protobuf:"bytes,2,rep,name=to"`
}

// DEPRECATED 1.9 - This group version of NetworkPolicyPort is deprecated by networking/v1/NetworkPolicyPort.
type NetworkPolicyPort struct {
	// Optional.  The protocol (TCP, UDP, or SCTP) which traffic must match.
	// If not specified, this field defaults to TCP.
	// +optional
	Protocol *v1.Protocol `json:"protocol,omitempty" protobuf:"bytes,1,opt,name=protocol,casttype=k8s.io/api/core/v1.Protocol"`

	// The port on the given protocol. This can either be a numerical or named
	// port on a pod. If this field is not provided, this matches all port names and
	// numbers.
	// If present, only traffic on the specified protocol AND port will be matched.
	// +optional
	Port *intstr.IntOrString `json:"port,omitempty" protobuf:"bytes,2,opt,name=port"`

	// If set, indicates that the range of ports from port to endPort, inclusive,
	// should be allowed by the policy. This field cannot be defined if the port field
	// is not defined or if the port field is defined as a named (string) port.
	// The endPort must be equal or greater than port.
<<<<<<< HEAD
	// This feature is in Beta state and is enabled by default.
	// It can be disabled using the Feature Gate "NetworkPolicyEndPort".
=======
>>>>>>> e8d3e9b1
	// +optional
	EndPort *int32 `json:"endPort,omitempty" protobuf:"bytes,3,opt,name=endPort"`
}

// DEPRECATED 1.9 - This group version of IPBlock is deprecated by networking/v1/IPBlock.
// IPBlock describes a particular CIDR (Ex. "192.168.1.1/24","2001:db9::/64") that is allowed
// to the pods matched by a NetworkPolicySpec's podSelector. The except entry describes CIDRs
// that should not be included within this rule.
type IPBlock struct {
	// CIDR is a string representing the IP Block
	// Valid examples are "192.168.1.1/24" or "2001:db9::/64"
	CIDR string `json:"cidr" protobuf:"bytes,1,name=cidr"`
	// Except is a slice of CIDRs that should not be included within an IP Block
	// Valid examples are "192.168.1.1/24" or "2001:db9::/64"
	// Except values will be rejected if they are outside the CIDR range
	// +optional
	Except []string `json:"except,omitempty" protobuf:"bytes,2,rep,name=except"`
}

// DEPRECATED 1.9 - This group version of NetworkPolicyPeer is deprecated by networking/v1/NetworkPolicyPeer.
type NetworkPolicyPeer struct {
	// This is a label selector which selects Pods. This field follows standard label
	// selector semantics; if present but empty, it selects all pods.
	//
	// If NamespaceSelector is also set, then the NetworkPolicyPeer as a whole selects
	// the Pods matching PodSelector in the Namespaces selected by NamespaceSelector.
	// Otherwise it selects the Pods matching PodSelector in the policy's own Namespace.
	// +optional
	PodSelector *metav1.LabelSelector `json:"podSelector,omitempty" protobuf:"bytes,1,opt,name=podSelector"`

	// Selects Namespaces using cluster-scoped labels. This field follows standard label
	// selector semantics; if present but empty, it selects all namespaces.
	//
	// If PodSelector is also set, then the NetworkPolicyPeer as a whole selects
	// the Pods matching PodSelector in the Namespaces selected by NamespaceSelector.
	// Otherwise it selects all Pods in the Namespaces selected by NamespaceSelector.
	// +optional
	NamespaceSelector *metav1.LabelSelector `json:"namespaceSelector,omitempty" protobuf:"bytes,2,opt,name=namespaceSelector"`

	// IPBlock defines policy on a particular IPBlock. If this field is set then
	// neither of the other fields can be.
	// +optional
	IPBlock *IPBlock `json:"ipBlock,omitempty" protobuf:"bytes,3,rep,name=ipBlock"`
}

// NetworkPolicyConditionType is the type for status conditions on
// a NetworkPolicy. This type should be used with the
// NetworkPolicyStatus.Conditions field.
type NetworkPolicyConditionType string

const (
	// NetworkPolicyConditionStatusAccepted represents status of a Network Policy that could be properly parsed by
	// the Network Policy provider and will be implemented in the cluster
	NetworkPolicyConditionStatusAccepted NetworkPolicyConditionType = "Accepted"

	// NetworkPolicyConditionStatusPartialFailure represents status of a Network Policy that could be partially
	// parsed by the Network Policy provider and may not be completely implemented due to a lack of a feature or some
	// other condition
	NetworkPolicyConditionStatusPartialFailure NetworkPolicyConditionType = "PartialFailure"

	// NetworkPolicyConditionStatusFailure represents status of a Network Policy that could not be parsed by the
	// Network Policy provider and will not be implemented in the cluster
	NetworkPolicyConditionStatusFailure NetworkPolicyConditionType = "Failure"
)

// NetworkPolicyConditionReason defines the set of reasons that explain why a
// particular NetworkPolicy condition type has been raised.
type NetworkPolicyConditionReason string

const (
	// NetworkPolicyConditionReasonFeatureNotSupported represents a reason where the Network Policy may not have been
	// implemented in the cluster due to a lack of some feature not supported by the Network Policy provider
	NetworkPolicyConditionReasonFeatureNotSupported NetworkPolicyConditionReason = "FeatureNotSupported"
)

// NetworkPolicyStatus describe the current state of the NetworkPolicy.
type NetworkPolicyStatus struct {
	// Conditions holds an array of metav1.Condition that describe the state of the NetworkPolicy.
	// Current service state
	// +optional
	// +patchMergeKey=type
	// +patchStrategy=merge
	// +listType=map
	// +listMapKey=type
	Conditions []metav1.Condition `json:"conditions,omitempty" patchStrategy:"merge" patchMergeKey:"type" protobuf:"bytes,1,rep,name=conditions"`
}

// +k8s:deepcopy-gen:interfaces=k8s.io/apimachinery/pkg/runtime.Object
// +k8s:prerelease-lifecycle-gen:introduced=1.3
// +k8s:prerelease-lifecycle-gen:deprecated=1.9
// +k8s:prerelease-lifecycle-gen:removed=1.16
// +k8s:prerelease-lifecycle-gen:replacement=networking.k8s.io,v1,NetworkPolicyList

// DEPRECATED 1.9 - This group version of NetworkPolicyList is deprecated by networking/v1/NetworkPolicyList.
// Network Policy List is a list of NetworkPolicy objects.
type NetworkPolicyList struct {
	metav1.TypeMeta `json:",inline"`
	// Standard list metadata.
	// More info: https://git.k8s.io/community/contributors/devel/sig-architecture/api-conventions.md#metadata
	// +optional
	metav1.ListMeta `json:"metadata,omitempty" protobuf:"bytes,1,opt,name=metadata"`

	// Items is a list of schema objects.
	Items []NetworkPolicy `json:"items" protobuf:"bytes,2,rep,name=items"`
}<|MERGE_RESOLUTION|>--- conflicted
+++ resolved
@@ -1498,11 +1498,6 @@
 	// should be allowed by the policy. This field cannot be defined if the port field
 	// is not defined or if the port field is defined as a named (string) port.
 	// The endPort must be equal or greater than port.
-<<<<<<< HEAD
-	// This feature is in Beta state and is enabled by default.
-	// It can be disabled using the Feature Gate "NetworkPolicyEndPort".
-=======
->>>>>>> e8d3e9b1
 	// +optional
 	EndPort *int32 `json:"endPort,omitempty" protobuf:"bytes,3,opt,name=endPort"`
 }
