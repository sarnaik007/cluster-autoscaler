/*
Copyright 2018 The Kubernetes Authors.

Licensed under the Apache License, Version 2.0 (the "License");
you may not use this file except in compliance with the License.
You may obtain a copy of the License at

    http://www.apache.org/licenses/LICENSE-2.0

Unless required by applicable law or agreed to in writing, software
distributed under the License is distributed on an "AS IS" BASIS,
WITHOUT WARRANTIES OR CONDITIONS OF ANY KIND, either express or implied.
See the License for the specific language governing permissions and
limitations under the License.
*/

package ssh

import (
	"bytes"
	"context"
	"fmt"
	"io/ioutil"
	"net"
	"os"
	"path/filepath"
	"sync"
	"time"

	"github.com/onsi/gomega"

	"golang.org/x/crypto/ssh"

	v1 "k8s.io/api/core/v1"
	metav1 "k8s.io/apimachinery/pkg/apis/meta/v1"
	"k8s.io/apimachinery/pkg/fields"
	"k8s.io/apimachinery/pkg/util/wait"
	clientset "k8s.io/client-go/kubernetes"
	e2elog "k8s.io/kubernetes/test/e2e/framework/log"
)

const (
	// SSHPort is tcp port number of SSH
	SSHPort = "22"

	// pollNodeInterval is how often to Poll pods.
	pollNodeInterval = 2 * time.Second

	// singleCallTimeout is how long to try single API calls (like 'get' or 'list'). Used to prevent
	// transient failures from failing tests.
	singleCallTimeout = 5 * time.Minute

	// sshBastionEnvKey is the environment variable key for running SSH commands via bastion.
	sshBastionEnvKey = "KUBE_SSH_BASTION"
)

// GetSigner returns an ssh.Signer for the provider ("gce", etc.) that can be
// used to SSH to their nodes.
func GetSigner(provider string) (ssh.Signer, error) {
	// honor a consistent SSH key across all providers
	if path := os.Getenv("KUBE_SSH_KEY_PATH"); len(path) > 0 {
		return makePrivateKeySignerFromFile(path)
	}

	// Select the key itself to use. When implementing more providers here,
	// please also add them to any SSH tests that are disabled because of signer
	// support.
	keyfile := ""
	switch provider {
	case "gce", "gke", "kubemark":
		keyfile = os.Getenv("GCE_SSH_KEY")
		if keyfile == "" {
			keyfile = "google_compute_engine"
		}
	case "aws", "eks":
		keyfile = os.Getenv("AWS_SSH_KEY")
		if keyfile == "" {
			keyfile = "kube_aws_rsa"
		}
	case "local", "vsphere":
		keyfile = os.Getenv("LOCAL_SSH_KEY")
		if keyfile == "" {
			keyfile = "id_rsa"
		}
	case "skeleton":
		keyfile = os.Getenv("KUBE_SSH_KEY")
		if keyfile == "" {
			keyfile = "id_rsa"
		}
	default:
		return nil, fmt.Errorf("GetSigner(...) not implemented for %s", provider)
	}

	// Respect absolute paths for keys given by user, fallback to assuming
	// relative paths are in ~/.ssh
	if !filepath.IsAbs(keyfile) {
		keydir := filepath.Join(os.Getenv("HOME"), ".ssh")
		keyfile = filepath.Join(keydir, keyfile)
	}

	return makePrivateKeySignerFromFile(keyfile)
}

func makePrivateKeySignerFromFile(key string) (ssh.Signer, error) {
<<<<<<< HEAD
	buffer, err := ioutil.ReadFile(key)
=======
	buffer, err := os.ReadFile(key)
>>>>>>> e8d3e9b1
	if err != nil {
		return nil, fmt.Errorf("error reading SSH key %s: '%v'", key, err)
	}

	signer, err := ssh.ParsePrivateKey(buffer)
	if err != nil {
		return nil, fmt.Errorf("error parsing SSH key: '%v'", err)
	}

	return signer, err
}

// NodeSSHHosts returns SSH-able host names for all schedulable nodes.
// If it can't find any external IPs, it falls back to
// looking for internal IPs. If it can't find an internal IP for every node it
// returns an error, though it still returns all hosts that it found in that
// case.
func NodeSSHHosts(c clientset.Interface) ([]string, error) {
	nodelist := waitListSchedulableNodesOrDie(c)

	hosts := nodeAddresses(nodelist, v1.NodeExternalIP)
	// If  ExternalIPs aren't available for all nodes, try falling back to the InternalIPs.
	if len(hosts) < len(nodelist.Items) {
		e2elog.Logf("No external IP address on nodes, falling back to internal IPs")
		hosts = nodeAddresses(nodelist, v1.NodeInternalIP)
	}

	// Error if neither External nor Internal IPs weren't available for all nodes.
	if len(hosts) != len(nodelist.Items) {
		return hosts, fmt.Errorf(
			"only found %d IPs on nodes, but found %d nodes. Nodelist: %v",
			len(hosts), len(nodelist.Items), nodelist)
	}

	lenHosts := len(hosts)
	wg := &sync.WaitGroup{}
	wg.Add(lenHosts)
	sshHosts := make([]string, 0, lenHosts)
	var sshHostsLock sync.Mutex

	for _, host := range hosts {
		go func(host string) {
			defer wg.Done()
			if canConnect(host) {
				e2elog.Logf("Assuming SSH on host %s", host)
				sshHostsLock.Lock()
				sshHosts = append(sshHosts, net.JoinHostPort(host, SSHPort))
				sshHostsLock.Unlock()
			} else {
				e2elog.Logf("Skipping host %s because it does not run anything on port %s", host, SSHPort)
			}
		}(host)
	}
	wg.Wait()

	return sshHosts, nil
}

// canConnect returns true if a network connection is possible to the SSHPort.
func canConnect(host string) bool {
	if _, ok := os.LookupEnv(sshBastionEnvKey); ok {
		return true
	}
	hostPort := net.JoinHostPort(host, SSHPort)
	conn, err := net.DialTimeout("tcp", hostPort, 3*time.Second)
	if err != nil {
		e2elog.Logf("cannot dial %s: %v", hostPort, err)
		return false
	}
	conn.Close()
	return true
}

// Result holds the execution result of SSH command
type Result struct {
	User   string
	Host   string
	Cmd    string
	Stdout string
	Stderr string
	Code   int
}

// NodeExec execs the given cmd on node via SSH. Note that the nodeName is an sshable name,
// eg: the name returned by framework.GetMasterHost(). This is also not guaranteed to work across
// cloud providers since it involves ssh.
func NodeExec(nodeName, cmd, provider string) (Result, error) {
	return SSH(cmd, net.JoinHostPort(nodeName, SSHPort), provider)
}

// SSH synchronously SSHs to a node running on provider and runs cmd. If there
// is no error performing the SSH, the stdout, stderr, and exit code are
// returned.
func SSH(cmd, host, provider string) (Result, error) {
	result := Result{Host: host, Cmd: cmd}

	// Get a signer for the provider.
	signer, err := GetSigner(provider)
	if err != nil {
		return result, fmt.Errorf("error getting signer for provider %s: '%v'", provider, err)
	}

	// RunSSHCommand will default to Getenv("USER") if user == "", but we're
	// defaulting here as well for logging clarity.
	result.User = os.Getenv("KUBE_SSH_USER")
	if result.User == "" {
		result.User = os.Getenv("USER")
	}

	if bastion := os.Getenv(sshBastionEnvKey); len(bastion) > 0 {
		stdout, stderr, code, err := runSSHCommandViaBastion(cmd, result.User, bastion, host, signer)
		result.Stdout = stdout
		result.Stderr = stderr
		result.Code = code
		return result, err
	}

	stdout, stderr, code, err := runSSHCommand(cmd, result.User, host, signer)
	result.Stdout = stdout
	result.Stderr = stderr
	result.Code = code

	return result, err
}

// runSSHCommandViaBastion returns the stdout, stderr, and exit code from running cmd on
// host as specific user, along with any SSH-level error.
func runSSHCommand(cmd, user, host string, signer ssh.Signer) (string, string, int, error) {
	if user == "" {
		user = os.Getenv("USER")
	}
	// Setup the config, dial the server, and open a session.
	config := &ssh.ClientConfig{
		User:            user,
		Auth:            []ssh.AuthMethod{ssh.PublicKeys(signer)},
		HostKeyCallback: ssh.InsecureIgnoreHostKey(),
	}
	client, err := ssh.Dial("tcp", host, config)
	if err != nil {
		err = wait.Poll(5*time.Second, 20*time.Second, func() (bool, error) {
			fmt.Printf("error dialing %s@%s: '%v', retrying\n", user, host, err)
			if client, err = ssh.Dial("tcp", host, config); err != nil {
<<<<<<< HEAD
				return false, err
=======
				return false, nil // retrying, error will be logged above
>>>>>>> e8d3e9b1
			}
			return true, nil
		})
	}
	if err != nil {
		return "", "", 0, fmt.Errorf("error getting SSH client to %s@%s: '%v'", user, host, err)
	}
	defer client.Close()
	session, err := client.NewSession()
	if err != nil {
		return "", "", 0, fmt.Errorf("error creating session to %s@%s: '%v'", user, host, err)
	}
	defer session.Close()

	// Run the command.
	code := 0
	var bout, berr bytes.Buffer
	session.Stdout, session.Stderr = &bout, &berr
	if err = session.Run(cmd); err != nil {
		// Check whether the command failed to run or didn't complete.
		if exiterr, ok := err.(*ssh.ExitError); ok {
			// If we got an ExitError and the exit code is nonzero, we'll
			// consider the SSH itself successful (just that the command run
			// errored on the host).
			if code = exiterr.ExitStatus(); code != 0 {
				err = nil
			}
		} else {
			// Some other kind of error happened (e.g. an IOError); consider the
			// SSH unsuccessful.
			err = fmt.Errorf("failed running `%s` on %s@%s: '%v'", cmd, user, host, err)
		}
	}
	return bout.String(), berr.String(), code, err
}

// runSSHCommandViaBastion returns the stdout, stderr, and exit code from running cmd on
// host as specific user, along with any SSH-level error. It uses an SSH proxy to connect
// to bastion, then via that tunnel connects to the remote host. Similar to
// sshutil.RunSSHCommand but scoped to the needs of the test infrastructure.
func runSSHCommandViaBastion(cmd, user, bastion, host string, signer ssh.Signer) (string, string, int, error) {
	// Setup the config, dial the server, and open a session.
	config := &ssh.ClientConfig{
		User:            user,
		Auth:            []ssh.AuthMethod{ssh.PublicKeys(signer)},
		HostKeyCallback: ssh.InsecureIgnoreHostKey(),
		Timeout:         150 * time.Second,
	}
	bastionClient, err := ssh.Dial("tcp", bastion, config)
	if err != nil {
		err = wait.Poll(5*time.Second, 20*time.Second, func() (bool, error) {
			fmt.Printf("error dialing %s@%s: '%v', retrying\n", user, bastion, err)
			if bastionClient, err = ssh.Dial("tcp", bastion, config); err != nil {
				return false, err
			}
			return true, nil
		})
	}
	if err != nil {
		return "", "", 0, fmt.Errorf("error getting SSH client to %s@%s: %v", user, bastion, err)
	}
	defer bastionClient.Close()

	conn, err := bastionClient.Dial("tcp", host)
	if err != nil {
		return "", "", 0, fmt.Errorf("error dialing %s from bastion: %v", host, err)
	}
	defer conn.Close()

	ncc, chans, reqs, err := ssh.NewClientConn(conn, host, config)
	if err != nil {
		return "", "", 0, fmt.Errorf("error creating forwarding connection %s from bastion: %v", host, err)
	}
	client := ssh.NewClient(ncc, chans, reqs)
	defer client.Close()

	session, err := client.NewSession()
	if err != nil {
		return "", "", 0, fmt.Errorf("error creating session to %s@%s from bastion: '%v'", user, host, err)
	}
	defer session.Close()

	// Run the command.
	code := 0
	var bout, berr bytes.Buffer
	session.Stdout, session.Stderr = &bout, &berr
	if err = session.Run(cmd); err != nil {
		// Check whether the command failed to run or didn't complete.
		if exiterr, ok := err.(*ssh.ExitError); ok {
			// If we got an ExitError and the exit code is nonzero, we'll
			// consider the SSH itself successful (just that the command run
			// errored on the host).
			if code = exiterr.ExitStatus(); code != 0 {
				err = nil
			}
		} else {
			// Some other kind of error happened (e.g. an IOError); consider the
			// SSH unsuccessful.
			err = fmt.Errorf("failed running `%s` on %s@%s: '%v'", cmd, user, host, err)
		}
	}
	return bout.String(), berr.String(), code, err
}

// LogResult records result log
func LogResult(result Result) {
	remote := fmt.Sprintf("%s@%s", result.User, result.Host)
	e2elog.Logf("ssh %s: command:   %s", remote, result.Cmd)
	e2elog.Logf("ssh %s: stdout:    %q", remote, result.Stdout)
	e2elog.Logf("ssh %s: stderr:    %q", remote, result.Stderr)
	e2elog.Logf("ssh %s: exit code: %d", remote, result.Code)
}

// IssueSSHCommandWithResult tries to execute a SSH command and returns the execution result
func IssueSSHCommandWithResult(cmd, provider string, node *v1.Node) (*Result, error) {
	e2elog.Logf("Getting external IP address for %s", node.Name)
	host := ""
	for _, a := range node.Status.Addresses {
		if a.Type == v1.NodeExternalIP && a.Address != "" {
			host = net.JoinHostPort(a.Address, SSHPort)
			break
		}
	}

	if host == "" {
		// No external IPs were found, let's try to use internal as plan B
		for _, a := range node.Status.Addresses {
			if a.Type == v1.NodeInternalIP && a.Address != "" {
				host = net.JoinHostPort(a.Address, SSHPort)
				break
			}
		}
	}

	if host == "" {
		return nil, fmt.Errorf("couldn't find any IP address for node %s", node.Name)
	}

	e2elog.Logf("SSH %q on %s(%s)", cmd, node.Name, host)
	result, err := SSH(cmd, host, provider)
	LogResult(result)

	if result.Code != 0 || err != nil {
		return nil, fmt.Errorf("failed running %q: %v (exit code %d, stderr %v)",
			cmd, err, result.Code, result.Stderr)
	}

	return &result, nil
}

// IssueSSHCommand tries to execute a SSH command
func IssueSSHCommand(cmd, provider string, node *v1.Node) error {
	_, err := IssueSSHCommandWithResult(cmd, provider, node)
	if err != nil {
		return err
	}
	return nil
}

// nodeAddresses returns the first address of the given type of each node.
func nodeAddresses(nodelist *v1.NodeList, addrType v1.NodeAddressType) []string {
	hosts := []string{}
	for _, n := range nodelist.Items {
		for _, addr := range n.Status.Addresses {
			if addr.Type == addrType && addr.Address != "" {
				hosts = append(hosts, addr.Address)
				break
			}
		}
	}
	return hosts
}

// waitListSchedulableNodes is a wrapper around listing nodes supporting retries.
func waitListSchedulableNodes(c clientset.Interface) (*v1.NodeList, error) {
	var nodes *v1.NodeList
	var err error
	if wait.PollImmediate(pollNodeInterval, singleCallTimeout, func() (bool, error) {
		nodes, err = c.CoreV1().Nodes().List(context.TODO(), metav1.ListOptions{FieldSelector: fields.Set{
			"spec.unschedulable": "false",
		}.AsSelector().String()})
		if err != nil {
			return false, err
		}
		return true, nil
	}) != nil {
		return nodes, err
	}
	return nodes, nil
}

// waitListSchedulableNodesOrDie is a wrapper around listing nodes supporting retries.
func waitListSchedulableNodesOrDie(c clientset.Interface) *v1.NodeList {
	nodes, err := waitListSchedulableNodes(c)
	if err != nil {
		expectNoError(err, "Non-retryable failure or timed out while listing nodes for e2e cluster.")
	}
	return nodes
}

// expectNoError checks if "err" is set, and if so, fails assertion while logging the error.
func expectNoError(err error, explain ...interface{}) {
	expectNoErrorWithOffset(1, err, explain...)
}

// expectNoErrorWithOffset checks if "err" is set, and if so, fails assertion while logging the error at "offset" levels above its caller
// (for example, for call chain f -> g -> ExpectNoErrorWithOffset(1, ...) error would be logged for "f").
func expectNoErrorWithOffset(offset int, err error, explain ...interface{}) {
	if err != nil {
		e2elog.Logf("Unexpected error occurred: %v", err)
	}
	gomega.ExpectWithOffset(1+offset, err).NotTo(gomega.HaveOccurred(), explain...)
}<|MERGE_RESOLUTION|>--- conflicted
+++ resolved
@@ -20,7 +20,6 @@
 	"bytes"
 	"context"
 	"fmt"
-	"io/ioutil"
 	"net"
 	"os"
 	"path/filepath"
@@ -102,11 +101,7 @@
 }
 
 func makePrivateKeySignerFromFile(key string) (ssh.Signer, error) {
-<<<<<<< HEAD
-	buffer, err := ioutil.ReadFile(key)
-=======
 	buffer, err := os.ReadFile(key)
->>>>>>> e8d3e9b1
 	if err != nil {
 		return nil, fmt.Errorf("error reading SSH key %s: '%v'", key, err)
 	}
@@ -249,11 +244,7 @@
 		err = wait.Poll(5*time.Second, 20*time.Second, func() (bool, error) {
 			fmt.Printf("error dialing %s@%s: '%v', retrying\n", user, host, err)
 			if client, err = ssh.Dial("tcp", host, config); err != nil {
-<<<<<<< HEAD
-				return false, err
-=======
 				return false, nil // retrying, error will be logged above
->>>>>>> e8d3e9b1
 			}
 			return true, nil
 		})
