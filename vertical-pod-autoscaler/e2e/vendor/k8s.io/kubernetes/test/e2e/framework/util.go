--- conflicted
+++ resolved
@@ -35,11 +35,7 @@
 	"syscall"
 	"time"
 
-<<<<<<< HEAD
-	"github.com/onsi/ginkgo"
-=======
 	"github.com/onsi/ginkgo/v2"
->>>>>>> e8d3e9b1
 	"github.com/onsi/gomega"
 	gomegatypes "github.com/onsi/gomega/types"
 
@@ -54,24 +50,13 @@
 	"k8s.io/apimachinery/pkg/util/uuid"
 	"k8s.io/apimachinery/pkg/util/wait"
 	"k8s.io/apimachinery/pkg/watch"
-<<<<<<< HEAD
-	utilfeature "k8s.io/apiserver/pkg/util/feature"
 	"k8s.io/client-go/dynamic"
 	clientset "k8s.io/client-go/kubernetes"
-	"k8s.io/client-go/rest"
-=======
-	"k8s.io/client-go/dynamic"
-	clientset "k8s.io/client-go/kubernetes"
->>>>>>> e8d3e9b1
 	restclient "k8s.io/client-go/rest"
 	"k8s.io/client-go/tools/cache"
 	"k8s.io/client-go/tools/clientcmd"
 	clientcmdapi "k8s.io/client-go/tools/clientcmd/api"
 	watchtools "k8s.io/client-go/tools/watch"
-<<<<<<< HEAD
-	"k8s.io/component-base/featuregate"
-=======
->>>>>>> e8d3e9b1
 	testutils "k8s.io/kubernetes/test/utils"
 	imageutils "k8s.io/kubernetes/test/utils/image"
 	uexec "k8s.io/utils/exec"
@@ -334,9 +319,6 @@
 	}
 	ctx, cancel := watchtools.ContextWithOptionalTimeout(context.Background(), timeout)
 	defer cancel()
-<<<<<<< HEAD
-	_, err := watchtools.UntilWithSync(ctx, lw, &v1.ServiceAccount{}, nil, serviceAccountHasSecrets)
-=======
 	_, err := watchtools.UntilWithSync(ctx, lw, &v1.ServiceAccount{}, nil, func(event watch.Event) (bool, error) {
 		switch event.Type {
 		case watch.Deleted:
@@ -346,22 +328,7 @@
 		}
 		return false, nil
 	})
->>>>>>> e8d3e9b1
 	return err
-}
-
-// serviceAccountHasSecrets returns true if the service account has at least one secret,
-// false if it does not, or an error.
-func serviceAccountHasSecrets(event watch.Event) (bool, error) {
-	switch event.Type {
-	case watch.Deleted:
-		return false, apierrors.NewNotFound(schema.GroupResource{Resource: "serviceaccounts"}, "")
-	}
-	switch t := event.Object.(type) {
-	case *v1.ServiceAccount:
-		return len(t.Secrets) > 0, nil
-	}
-	return false, nil
 }
 
 // WaitForDefaultServiceAccountInNamespace waits for the default service account to be provisioned
@@ -371,8 +338,6 @@
 	return waitForServiceAccountInNamespace(c, namespace, "default", ServiceAccountProvisionTimeout)
 }
 
-<<<<<<< HEAD
-=======
 // WaitForKubeRootCAInNamespace waits for the configmap kube-root-ca.crt containing the service account
 // CA trust bundle to be provisioned in the specified namespace so that pods do not have to retry mounting
 // the config map (which creates noise that hides other issues in the Kubelet).
@@ -380,7 +345,6 @@
 	return waitForConfigMapInNamespace(c, namespace, "kube-root-ca.crt", ServiceAccountProvisionTimeout)
 }
 
->>>>>>> e8d3e9b1
 // CreateTestingNS should be used by every test, note that we append a common prefix to the provided test name.
 // Please see NewFramework instead of using this directly.
 func CreateTestingNS(baseName string, c clientset.Interface, labels map[string]string) (*v1.Namespace, error) {
@@ -472,11 +436,7 @@
 	return fmt.Errorf("Waiting for terminating namespaces to be deleted timed out")
 }
 
-<<<<<<< HEAD
-//WaitForServiceEndpointsNum waits until the amount of endpoints that implement service to expectNum.
-=======
 // WaitForServiceEndpointsNum waits until the amount of endpoints that implement service to expectNum.
->>>>>>> e8d3e9b1
 func WaitForServiceEndpointsNum(c clientset.Interface, namespace, serviceName string, expectNum int, interval, timeout time.Duration) error {
 	return wait.Poll(interval, timeout, func() (bool, error) {
 		Logf("Waiting for amount of service:%s endpoints to be %d", serviceName, expectNum)
@@ -814,11 +774,6 @@
 type ContainerType int
 
 const (
-<<<<<<< HEAD
-	// FeatureEphemeralContainers allows running an ephemeral container in pod namespaces to troubleshoot a running pod
-	FeatureEphemeralContainers featuregate.Feature = "EphemeralContainers"
-=======
->>>>>>> e8d3e9b1
 	// Containers is for normal containers
 	Containers ContainerType = 1 << iota
 	// InitContainers is for init containers
@@ -831,15 +786,7 @@
 // types except for the ones guarded by feature gate.
 // Copied from pkg/api/v1/pod to avoid pulling extra dependencies
 func allFeatureEnabledContainers() ContainerType {
-<<<<<<< HEAD
-	containerType := AllContainers
-	if !utilfeature.DefaultFeatureGate.Enabled(FeatureEphemeralContainers) {
-		containerType &= ^EphemeralContainers
-	}
-	return containerType
-=======
 	return AllContainers
->>>>>>> e8d3e9b1
 }
 
 // ContainerVisitor is called with each container spec, and returns true
@@ -1404,11 +1351,7 @@
 		Logf("Error indenting: %v", err)
 		return ""
 	}
-<<<<<<< HEAD
-	return string(formatted.Bytes())
-=======
 	return formatted.String()
->>>>>>> e8d3e9b1
 }
 
 // taintExists checks if the given taint exists in list of taints. Returns true if exists false otherwise.
@@ -1423,20 +1366,6 @@
 
 // WatchEventSequenceVerifier ...
 // manages a watch for a given resource, ensures that events take place in a given order, retries the test on failure
-<<<<<<< HEAD
-//   testContext         cancelation signal across API boundries, e.g: context.TODO()
-//   dc                  sets up a client to the API
-//   resourceType        specify the type of resource
-//   namespace           select a namespace
-//   resourceName        the name of the given resource
-//   listOptions         options used to find the resource, recommended to use listOptions.labelSelector
-//   expectedWatchEvents array of events which are expected to occur
-//   scenario            the test itself
-//   retryCleanup        a function to run which ensures that there are no dangling resources upon test failure
-// this tooling relies on the test to return the events as they occur
-// the entire scenario must be run to ensure that the desired watch events arrive in order (allowing for interweaving of watch events)
-//   if an expected watch event is missing we elect to clean up and run the entire scenario again
-=======
 //
 //	testContext         cancelation signal across API boundries, e.g: context.TODO()
 //	dc                  sets up a client to the API
@@ -1453,7 +1382,6 @@
 //
 //	if an expected watch event is missing we elect to clean up and run the entire scenario again
 //
->>>>>>> e8d3e9b1
 // we try the scenario three times to allow the sequencing to fail a couple of times
 func WatchEventSequenceVerifier(ctx context.Context, dc dynamic.Interface, resourceType schema.GroupVersionResource, namespace string, resourceName string, listOptions metav1.ListOptions, expectedWatchEvents []watch.Event, scenario func(*watchtools.RetryWatcher) []watch.Event, retryCleanup func() error) {
 	listWatcher := &cache.ListWatch{
@@ -1492,11 +1420,7 @@
 					break actualWatchEventsLoop
 				}
 			}
-<<<<<<< HEAD
-			if foundExpectedWatchEvent == false {
-=======
 			if !foundExpectedWatchEvent {
->>>>>>> e8d3e9b1
 				errs.Insert(fmt.Sprintf("Watch event %v not found", expectedWatchEvent.Type))
 			}
 			totalValidWatchEvents++
