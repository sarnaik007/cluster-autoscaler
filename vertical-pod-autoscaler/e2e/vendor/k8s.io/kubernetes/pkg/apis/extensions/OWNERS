# See the OWNERS docs at https://go.k8s.io/owners

reviewers:
<<<<<<< HEAD
- thockin
- lavalamp
- smarterclayton
- wojtek-t
- deads2k
- brendandburns
- derekwaynecarr
- caesarxuchao
- mikedanese
- liggitt
- pmorie
- sttts
- saad-ali
- janetkuo
- justinsb
- ncdc
- tallclair
- mwielgus
- soltysh
- piosz
- dims
- errordeveloper
- rootfs
- resouer
- therc
- pweil-
- lukaszo
=======
  - thockin
  - lavalamp
  - smarterclayton
  - wojtek-t
  - deads2k
  - derekwaynecarr
  - caesarxuchao
  - mikedanese
  - liggitt
  - sttts
  - saad-ali
  - janetkuo
  - justinsb
  - ncdc
  - tallclair
  - mwielgus
  - soltysh
  - dims
>>>>>>> e8d3e9b1
labels:
  - sig/apps<|MERGE_RESOLUTION|>--- conflicted
+++ resolved
@@ -1,35 +1,6 @@
 # See the OWNERS docs at https://go.k8s.io/owners
 
 reviewers:
-<<<<<<< HEAD
-- thockin
-- lavalamp
-- smarterclayton
-- wojtek-t
-- deads2k
-- brendandburns
-- derekwaynecarr
-- caesarxuchao
-- mikedanese
-- liggitt
-- pmorie
-- sttts
-- saad-ali
-- janetkuo
-- justinsb
-- ncdc
-- tallclair
-- mwielgus
-- soltysh
-- piosz
-- dims
-- errordeveloper
-- rootfs
-- resouer
-- therc
-- pweil-
-- lukaszo
-=======
   - thockin
   - lavalamp
   - smarterclayton
@@ -48,6 +19,5 @@
   - mwielgus
   - soltysh
   - dims
->>>>>>> e8d3e9b1
 labels:
   - sig/apps