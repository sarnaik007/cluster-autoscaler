/*
Copyright 2015 The Kubernetes Authors.

Licensed under the Apache License, Version 2.0 (the "License");
you may not use this file except in compliance with the License.
You may obtain a copy of the License at

    http://www.apache.org/licenses/LICENSE-2.0

Unless required by applicable law or agreed to in writing, software
distributed under the License is distributed on an "AS IS" BASIS,
WITHOUT WARRANTIES OR CONDITIONS OF ANY KIND, either express or implied.
See the License for the specific language governing permissions and
limitations under the License.
*/

package v1

import (
	"time"

	v1 "k8s.io/api/core/v1"
	"k8s.io/apimachinery/pkg/runtime"
	"k8s.io/apimachinery/pkg/util/intstr"
	utilfeature "k8s.io/apiserver/pkg/util/feature"
	"k8s.io/kubernetes/pkg/features"
<<<<<<< HEAD
=======
	"k8s.io/kubernetes/pkg/util/parsers"
	"k8s.io/utils/pointer"
>>>>>>> e8d3e9b1
)

func addDefaultingFuncs(scheme *runtime.Scheme) error {
	return RegisterDefaults(scheme)
}

func SetDefaults_ResourceList(obj *v1.ResourceList) {
	for key, val := range *obj {
		// TODO(#18538): We round up resource values to milli scale to maintain API compatibility.
		// In the future, we should instead reject values that need rounding.
		const milliScale = -3
		val.RoundUp(milliScale)

		(*obj)[v1.ResourceName(key)] = val
	}
}

func SetDefaults_ReplicationController(obj *v1.ReplicationController) {
	var labels map[string]string
	if obj.Spec.Template != nil {
		labels = obj.Spec.Template.Labels
	}
	// TODO: support templates defined elsewhere when we support them in the API
	if labels != nil {
		if len(obj.Spec.Selector) == 0 {
			obj.Spec.Selector = labels
		}
		if len(obj.Labels) == 0 {
			obj.Labels = labels
		}
	}
	if obj.Spec.Replicas == nil {
		obj.Spec.Replicas = new(int32)
		*obj.Spec.Replicas = 1
	}
}
func SetDefaults_Volume(obj *v1.Volume) {
	if pointer.AllPtrFieldsNil(&obj.VolumeSource) {
		obj.VolumeSource = v1.VolumeSource{
			EmptyDir: &v1.EmptyDirVolumeSource{},
		}
	}
}
func SetDefaults_Container(obj *v1.Container) {
	if obj.ImagePullPolicy == "" {
		// Ignore error and assume it has been validated elsewhere
		_, tag, _, _ := parsers.ParseImageName(obj.Image)

		// Check image tag
		if tag == "latest" {
			obj.ImagePullPolicy = v1.PullAlways
		} else {
			obj.ImagePullPolicy = v1.PullIfNotPresent
		}
	}
	if obj.TerminationMessagePath == "" {
		obj.TerminationMessagePath = v1.TerminationMessagePathDefault
	}
	if obj.TerminationMessagePolicy == "" {
		obj.TerminationMessagePolicy = v1.TerminationMessageReadFile
	}
}

func SetDefaults_EphemeralContainer(obj *v1.EphemeralContainer) {
	SetDefaults_Container((*v1.Container)(&obj.EphemeralContainerCommon))
}

func SetDefaults_Service(obj *v1.Service) {
	if obj.Spec.SessionAffinity == "" {
		obj.Spec.SessionAffinity = v1.ServiceAffinityNone
	}
	if obj.Spec.SessionAffinity == v1.ServiceAffinityNone {
		obj.Spec.SessionAffinityConfig = nil
	}
	if obj.Spec.SessionAffinity == v1.ServiceAffinityClientIP {
		if obj.Spec.SessionAffinityConfig == nil || obj.Spec.SessionAffinityConfig.ClientIP == nil || obj.Spec.SessionAffinityConfig.ClientIP.TimeoutSeconds == nil {
			timeoutSeconds := v1.DefaultClientIPServiceAffinitySeconds
			obj.Spec.SessionAffinityConfig = &v1.SessionAffinityConfig{
				ClientIP: &v1.ClientIPConfig{
					TimeoutSeconds: &timeoutSeconds,
				},
			}
		}
	}
	if obj.Spec.Type == "" {
		obj.Spec.Type = v1.ServiceTypeClusterIP
	}
	for i := range obj.Spec.Ports {
		sp := &obj.Spec.Ports[i]
		if sp.Protocol == "" {
			sp.Protocol = v1.ProtocolTCP
		}
		if sp.TargetPort == intstr.FromInt(0) || sp.TargetPort == intstr.FromString("") {
			sp.TargetPort = intstr.FromInt(int(sp.Port))
		}
	}
	// Defaults ExternalTrafficPolicy field for NodePort / LoadBalancer service
	// to Global for consistency.
	if (obj.Spec.Type == v1.ServiceTypeNodePort ||
		obj.Spec.Type == v1.ServiceTypeLoadBalancer) &&
		obj.Spec.ExternalTrafficPolicy == "" {
		obj.Spec.ExternalTrafficPolicy = v1.ServiceExternalTrafficPolicyTypeCluster
	}

<<<<<<< HEAD
	if utilfeature.DefaultFeatureGate.Enabled(features.ServiceInternalTrafficPolicy) && obj.Spec.InternalTrafficPolicy == nil {
		serviceInternalTrafficPolicyCluster := v1.ServiceInternalTrafficPolicyCluster
		obj.Spec.InternalTrafficPolicy = &serviceInternalTrafficPolicyCluster
	}

	if utilfeature.DefaultFeatureGate.Enabled(features.ServiceLBNodePortControl) {
		if obj.Spec.Type == v1.ServiceTypeLoadBalancer {
			if obj.Spec.AllocateLoadBalancerNodePorts == nil {
				obj.Spec.AllocateLoadBalancerNodePorts = utilpointer.BoolPtr(true)
			}
=======
	if utilfeature.DefaultFeatureGate.Enabled(features.ServiceInternalTrafficPolicy) {
		if obj.Spec.InternalTrafficPolicy == nil {
			if obj.Spec.Type == v1.ServiceTypeNodePort || obj.Spec.Type == v1.ServiceTypeLoadBalancer || obj.Spec.Type == v1.ServiceTypeClusterIP {
				serviceInternalTrafficPolicyCluster := v1.ServiceInternalTrafficPolicyCluster
				obj.Spec.InternalTrafficPolicy = &serviceInternalTrafficPolicyCluster
			}
		}

	}

	if obj.Spec.Type == v1.ServiceTypeLoadBalancer {
		if obj.Spec.AllocateLoadBalancerNodePorts == nil {
			obj.Spec.AllocateLoadBalancerNodePorts = pointer.BoolPtr(true)
>>>>>>> e8d3e9b1
		}
	}
}
func SetDefaults_Pod(obj *v1.Pod) {
	// If limits are specified, but requests are not, default requests to limits
	// This is done here rather than a more specific defaulting pass on v1.ResourceRequirements
	// because we only want this defaulting semantic to take place on a v1.Pod and not a v1.PodTemplate
	for i := range obj.Spec.Containers {
		// set requests to limits if requests are not specified, but limits are
		if obj.Spec.Containers[i].Resources.Limits != nil {
			if obj.Spec.Containers[i].Resources.Requests == nil {
				obj.Spec.Containers[i].Resources.Requests = make(v1.ResourceList)
			}
			for key, value := range obj.Spec.Containers[i].Resources.Limits {
				if _, exists := obj.Spec.Containers[i].Resources.Requests[key]; !exists {
					obj.Spec.Containers[i].Resources.Requests[key] = value.DeepCopy()
				}
			}
		}
	}
	for i := range obj.Spec.InitContainers {
		if obj.Spec.InitContainers[i].Resources.Limits != nil {
			if obj.Spec.InitContainers[i].Resources.Requests == nil {
				obj.Spec.InitContainers[i].Resources.Requests = make(v1.ResourceList)
			}
			for key, value := range obj.Spec.InitContainers[i].Resources.Limits {
				if _, exists := obj.Spec.InitContainers[i].Resources.Requests[key]; !exists {
					obj.Spec.InitContainers[i].Resources.Requests[key] = value.DeepCopy()
				}
			}
		}
	}
	if obj.Spec.EnableServiceLinks == nil {
		enableServiceLinks := v1.DefaultEnableServiceLinks
		obj.Spec.EnableServiceLinks = &enableServiceLinks
	}
}
func SetDefaults_PodSpec(obj *v1.PodSpec) {
	// New fields added here will break upgrade tests:
	// https://github.com/kubernetes/kubernetes/issues/69445
	// In most cases the new defaulted field can added to SetDefaults_Pod instead of here, so
	// that it only materializes in the Pod object and not all objects with a PodSpec field.
	if obj.DNSPolicy == "" {
		obj.DNSPolicy = v1.DNSClusterFirst
	}
	if obj.RestartPolicy == "" {
		obj.RestartPolicy = v1.RestartPolicyAlways
	}
	if obj.HostNetwork {
		defaultHostNetworkPorts(&obj.Containers)
		defaultHostNetworkPorts(&obj.InitContainers)
	}
	if obj.SecurityContext == nil {
		obj.SecurityContext = &v1.PodSecurityContext{}
	}
	if obj.TerminationGracePeriodSeconds == nil {
		period := int64(v1.DefaultTerminationGracePeriodSeconds)
		obj.TerminationGracePeriodSeconds = &period
	}
	if obj.SchedulerName == "" {
		obj.SchedulerName = v1.DefaultSchedulerName
	}
}
func SetDefaults_Probe(obj *v1.Probe) {
	if obj.TimeoutSeconds == 0 {
		obj.TimeoutSeconds = 1
	}
	if obj.PeriodSeconds == 0 {
		obj.PeriodSeconds = 10
	}
	if obj.SuccessThreshold == 0 {
		obj.SuccessThreshold = 1
	}
	if obj.FailureThreshold == 0 {
		obj.FailureThreshold = 3
	}
}
func SetDefaults_SecretVolumeSource(obj *v1.SecretVolumeSource) {
	if obj.DefaultMode == nil {
		perm := int32(v1.SecretVolumeSourceDefaultMode)
		obj.DefaultMode = &perm
	}
}
func SetDefaults_ConfigMapVolumeSource(obj *v1.ConfigMapVolumeSource) {
	if obj.DefaultMode == nil {
		perm := int32(v1.ConfigMapVolumeSourceDefaultMode)
		obj.DefaultMode = &perm
	}
}
func SetDefaults_DownwardAPIVolumeSource(obj *v1.DownwardAPIVolumeSource) {
	if obj.DefaultMode == nil {
		perm := int32(v1.DownwardAPIVolumeSourceDefaultMode)
		obj.DefaultMode = &perm
	}
}
func SetDefaults_Secret(obj *v1.Secret) {
	if obj.Type == "" {
		obj.Type = v1.SecretTypeOpaque
	}
}
func SetDefaults_ProjectedVolumeSource(obj *v1.ProjectedVolumeSource) {
	if obj.DefaultMode == nil {
		perm := int32(v1.ProjectedVolumeSourceDefaultMode)
		obj.DefaultMode = &perm
	}
}
func SetDefaults_ServiceAccountTokenProjection(obj *v1.ServiceAccountTokenProjection) {
	hour := int64(time.Hour.Seconds())
	if obj.ExpirationSeconds == nil {
		obj.ExpirationSeconds = &hour
	}
}
func SetDefaults_PersistentVolume(obj *v1.PersistentVolume) {
	if obj.Status.Phase == "" {
		obj.Status.Phase = v1.VolumePending
	}
	if obj.Spec.PersistentVolumeReclaimPolicy == "" {
		obj.Spec.PersistentVolumeReclaimPolicy = v1.PersistentVolumeReclaimRetain
	}
	if obj.Spec.VolumeMode == nil {
		obj.Spec.VolumeMode = new(v1.PersistentVolumeMode)
		*obj.Spec.VolumeMode = v1.PersistentVolumeFilesystem
	}
}
func SetDefaults_PersistentVolumeClaim(obj *v1.PersistentVolumeClaim) {
	if obj.Status.Phase == "" {
		obj.Status.Phase = v1.ClaimPending
	}
}
func SetDefaults_PersistentVolumeClaimSpec(obj *v1.PersistentVolumeClaimSpec) {
	if obj.VolumeMode == nil {
		obj.VolumeMode = new(v1.PersistentVolumeMode)
		*obj.VolumeMode = v1.PersistentVolumeFilesystem
	}
}
func SetDefaults_ISCSIVolumeSource(obj *v1.ISCSIVolumeSource) {
	if obj.ISCSIInterface == "" {
		obj.ISCSIInterface = "default"
	}
}
func SetDefaults_ISCSIPersistentVolumeSource(obj *v1.ISCSIPersistentVolumeSource) {
	if obj.ISCSIInterface == "" {
		obj.ISCSIInterface = "default"
	}
}
func SetDefaults_AzureDiskVolumeSource(obj *v1.AzureDiskVolumeSource) {
	if obj.CachingMode == nil {
		obj.CachingMode = new(v1.AzureDataDiskCachingMode)
		*obj.CachingMode = v1.AzureDataDiskCachingReadWrite
	}
	if obj.Kind == nil {
		obj.Kind = new(v1.AzureDataDiskKind)
		*obj.Kind = v1.AzureSharedBlobDisk
	}
	if obj.FSType == nil {
		obj.FSType = new(string)
		*obj.FSType = "ext4"
	}
	if obj.ReadOnly == nil {
		obj.ReadOnly = new(bool)
		*obj.ReadOnly = false
	}
}
func SetDefaults_Endpoints(obj *v1.Endpoints) {
	for i := range obj.Subsets {
		ss := &obj.Subsets[i]
		for i := range ss.Ports {
			ep := &ss.Ports[i]
			if ep.Protocol == "" {
				ep.Protocol = v1.ProtocolTCP
			}
		}
	}
}
func SetDefaults_HTTPGetAction(obj *v1.HTTPGetAction) {
	if obj.Path == "" {
		obj.Path = "/"
	}
	if obj.Scheme == "" {
		obj.Scheme = v1.URISchemeHTTP
	}
}

// SetDefaults_Namespace adds a default label for all namespaces
func SetDefaults_Namespace(obj *v1.Namespace) {
<<<<<<< HEAD
	// TODO, remove the feature gate in 1.22
=======
>>>>>>> e8d3e9b1
	// we can't SetDefaults for nameless namespaces (generateName).
	// This code needs to be kept in sync with the implementation that exists
	// in Namespace Canonicalize strategy (pkg/registry/core/namespace)

	// note that this can result in many calls to feature enablement in some cases, but
	// we assume that there's no real cost there.
<<<<<<< HEAD
	if utilfeature.DefaultFeatureGate.Enabled(features.NamespaceDefaultLabelName) {
		if len(obj.Name) > 0 {
			if obj.Labels == nil {
				obj.Labels = map[string]string{}
			}
			obj.Labels[v1.LabelMetadataName] = obj.Name
		}
=======
	if len(obj.Name) > 0 {
		if obj.Labels == nil {
			obj.Labels = map[string]string{}
		}
		obj.Labels[v1.LabelMetadataName] = obj.Name
>>>>>>> e8d3e9b1
	}
}

func SetDefaults_NamespaceStatus(obj *v1.NamespaceStatus) {
	if obj.Phase == "" {
		obj.Phase = v1.NamespaceActive
	}
}
func SetDefaults_NodeStatus(obj *v1.NodeStatus) {
	if obj.Allocatable == nil && obj.Capacity != nil {
		obj.Allocatable = make(v1.ResourceList, len(obj.Capacity))
		for key, value := range obj.Capacity {
			obj.Allocatable[key] = value.DeepCopy()
		}
		obj.Allocatable = obj.Capacity
	}
}
func SetDefaults_ObjectFieldSelector(obj *v1.ObjectFieldSelector) {
	if obj.APIVersion == "" {
		obj.APIVersion = "v1"
	}
}
func SetDefaults_LimitRangeItem(obj *v1.LimitRangeItem) {
	// for container limits, we apply default values
	if obj.Type == v1.LimitTypeContainer {

		if obj.Default == nil {
			obj.Default = make(v1.ResourceList)
		}
		if obj.DefaultRequest == nil {
			obj.DefaultRequest = make(v1.ResourceList)
		}

		// If a default limit is unspecified, but the max is specified, default the limit to the max
		for key, value := range obj.Max {
			if _, exists := obj.Default[key]; !exists {
				obj.Default[key] = value.DeepCopy()
			}
		}
		// If a default limit is specified, but the default request is not, default request to limit
		for key, value := range obj.Default {
			if _, exists := obj.DefaultRequest[key]; !exists {
				obj.DefaultRequest[key] = value.DeepCopy()
			}
		}
		// If a default request is not specified, but the min is provided, default request to the min
		for key, value := range obj.Min {
			if _, exists := obj.DefaultRequest[key]; !exists {
				obj.DefaultRequest[key] = value.DeepCopy()
			}
		}
	}
}
func SetDefaults_ConfigMap(obj *v1.ConfigMap) {
	if obj.Data == nil {
		obj.Data = make(map[string]string)
	}
}

// With host networking default all container ports to host ports.
func defaultHostNetworkPorts(containers *[]v1.Container) {
	for i := range *containers {
		for j := range (*containers)[i].Ports {
			if (*containers)[i].Ports[j].HostPort == 0 {
				(*containers)[i].Ports[j].HostPort = (*containers)[i].Ports[j].ContainerPort
			}
		}
	}
}

func SetDefaults_RBDVolumeSource(obj *v1.RBDVolumeSource) {
	if obj.RBDPool == "" {
		obj.RBDPool = "rbd"
	}
	if obj.RadosUser == "" {
		obj.RadosUser = "admin"
	}
	if obj.Keyring == "" {
		obj.Keyring = "/etc/ceph/keyring"
	}
}

func SetDefaults_RBDPersistentVolumeSource(obj *v1.RBDPersistentVolumeSource) {
	if obj.RBDPool == "" {
		obj.RBDPool = "rbd"
	}
	if obj.RadosUser == "" {
		obj.RadosUser = "admin"
	}
	if obj.Keyring == "" {
		obj.Keyring = "/etc/ceph/keyring"
	}
}

func SetDefaults_ScaleIOVolumeSource(obj *v1.ScaleIOVolumeSource) {
	if obj.StorageMode == "" {
		obj.StorageMode = "ThinProvisioned"
	}
	if obj.FSType == "" {
		obj.FSType = "xfs"
	}
}

func SetDefaults_ScaleIOPersistentVolumeSource(obj *v1.ScaleIOPersistentVolumeSource) {
	if obj.StorageMode == "" {
		obj.StorageMode = "ThinProvisioned"
	}
	if obj.FSType == "" {
		obj.FSType = "xfs"
	}
}

func SetDefaults_HostPathVolumeSource(obj *v1.HostPathVolumeSource) {
	typeVol := v1.HostPathUnset
	if obj.Type == nil {
		obj.Type = &typeVol
	}
}<|MERGE_RESOLUTION|>--- conflicted
+++ resolved
@@ -24,11 +24,8 @@
 	"k8s.io/apimachinery/pkg/util/intstr"
 	utilfeature "k8s.io/apiserver/pkg/util/feature"
 	"k8s.io/kubernetes/pkg/features"
-<<<<<<< HEAD
-=======
 	"k8s.io/kubernetes/pkg/util/parsers"
 	"k8s.io/utils/pointer"
->>>>>>> e8d3e9b1
 )
 
 func addDefaultingFuncs(scheme *runtime.Scheme) error {
@@ -133,18 +130,6 @@
 		obj.Spec.ExternalTrafficPolicy = v1.ServiceExternalTrafficPolicyTypeCluster
 	}
 
-<<<<<<< HEAD
-	if utilfeature.DefaultFeatureGate.Enabled(features.ServiceInternalTrafficPolicy) && obj.Spec.InternalTrafficPolicy == nil {
-		serviceInternalTrafficPolicyCluster := v1.ServiceInternalTrafficPolicyCluster
-		obj.Spec.InternalTrafficPolicy = &serviceInternalTrafficPolicyCluster
-	}
-
-	if utilfeature.DefaultFeatureGate.Enabled(features.ServiceLBNodePortControl) {
-		if obj.Spec.Type == v1.ServiceTypeLoadBalancer {
-			if obj.Spec.AllocateLoadBalancerNodePorts == nil {
-				obj.Spec.AllocateLoadBalancerNodePorts = utilpointer.BoolPtr(true)
-			}
-=======
 	if utilfeature.DefaultFeatureGate.Enabled(features.ServiceInternalTrafficPolicy) {
 		if obj.Spec.InternalTrafficPolicy == nil {
 			if obj.Spec.Type == v1.ServiceTypeNodePort || obj.Spec.Type == v1.ServiceTypeLoadBalancer || obj.Spec.Type == v1.ServiceTypeClusterIP {
@@ -158,7 +143,6 @@
 	if obj.Spec.Type == v1.ServiceTypeLoadBalancer {
 		if obj.Spec.AllocateLoadBalancerNodePorts == nil {
 			obj.Spec.AllocateLoadBalancerNodePorts = pointer.BoolPtr(true)
->>>>>>> e8d3e9b1
 		}
 	}
 }
@@ -344,31 +328,17 @@
 
 // SetDefaults_Namespace adds a default label for all namespaces
 func SetDefaults_Namespace(obj *v1.Namespace) {
-<<<<<<< HEAD
-	// TODO, remove the feature gate in 1.22
-=======
->>>>>>> e8d3e9b1
 	// we can't SetDefaults for nameless namespaces (generateName).
 	// This code needs to be kept in sync with the implementation that exists
 	// in Namespace Canonicalize strategy (pkg/registry/core/namespace)
 
 	// note that this can result in many calls to feature enablement in some cases, but
 	// we assume that there's no real cost there.
-<<<<<<< HEAD
-	if utilfeature.DefaultFeatureGate.Enabled(features.NamespaceDefaultLabelName) {
-		if len(obj.Name) > 0 {
-			if obj.Labels == nil {
-				obj.Labels = map[string]string{}
-			}
-			obj.Labels[v1.LabelMetadataName] = obj.Name
-		}
-=======
 	if len(obj.Name) > 0 {
 		if obj.Labels == nil {
 			obj.Labels = map[string]string{}
 		}
 		obj.Labels[v1.LabelMetadataName] = obj.Name
->>>>>>> e8d3e9b1
 	}
 }
 
