--- conflicted
+++ resolved
@@ -25,10 +25,7 @@
 
 	"google.golang.org/grpc/balancer"
 	"google.golang.org/grpc/connectivity"
-<<<<<<< HEAD
-=======
 	"google.golang.org/grpc/internal/balancer/gracefulswitch"
->>>>>>> e8d3e9b1
 	"google.golang.org/grpc/internal/buffer"
 	"google.golang.org/grpc/internal/channelz"
 	"google.golang.org/grpc/internal/grpcsync"
@@ -49,17 +46,6 @@
 // It uses the gracefulswitch.Balancer internally to ensure that balancer
 // switches happen in a graceful manner.
 type ccBalancerWrapper struct {
-<<<<<<< HEAD
-	cc         *ClientConn
-	balancerMu sync.Mutex // synchronizes calls to the balancer
-	balancer   balancer.Balancer
-	updateCh   *buffer.Unbounded
-	closed     *grpcsync.Event
-	done       *grpcsync.Event
-
-	mu       sync.Mutex
-	subConns map[*acBalancerWrapper]struct{}
-=======
 	cc *ClientConn
 
 	// Since these fields are accessed only from handleXxx() methods which are
@@ -72,7 +58,6 @@
 	resultCh *buffer.Unbounded // Results of calls to UpdateClientConnState() are pushed here.
 	closed   *grpcsync.Event   // Indicates if close has been called.
 	done     *grpcsync.Event   // Indicates if close has completed its work.
->>>>>>> e8d3e9b1
 }
 
 // newCCBalancerWrapper creates a new balancer wrapper. The underlying balancer
@@ -81,10 +66,7 @@
 	ccb := &ccBalancerWrapper{
 		cc:       cc,
 		updateCh: buffer.NewUnbounded(),
-<<<<<<< HEAD
-=======
 		resultCh: buffer.NewUnbounded(),
->>>>>>> e8d3e9b1
 		closed:   grpcsync.NewEvent(),
 		done:     grpcsync.NewEvent(),
 	}
@@ -128,31 +110,11 @@
 func (ccb *ccBalancerWrapper) watcher() {
 	for {
 		select {
-<<<<<<< HEAD
-		case t := <-ccb.updateCh.Get():
-=======
 		case u := <-ccb.updateCh.Get():
->>>>>>> e8d3e9b1
 			ccb.updateCh.Load()
 			if ccb.closed.HasFired() {
 				break
 			}
-<<<<<<< HEAD
-			switch u := t.(type) {
-			case *scStateUpdate:
-				ccb.balancerMu.Lock()
-				ccb.balancer.UpdateSubConnState(u.sc, balancer.SubConnState{ConnectivityState: u.state, ConnectionError: u.err})
-				ccb.balancerMu.Unlock()
-			case *acBalancerWrapper:
-				ccb.mu.Lock()
-				if ccb.subConns != nil {
-					delete(ccb.subConns, u)
-					ccb.cc.removeAddrConn(u.getAddrConn(), errConnDrain)
-				}
-				ccb.mu.Unlock()
-			default:
-				logger.Errorf("ccBalancerWrapper.watcher: unknown update %+v, type %T", t, t)
-=======
 			switch update := u.(type) {
 			case *ccStateUpdate:
 				ccb.handleClientConnStateChange(update.ccs)
@@ -168,41 +130,17 @@
 				ccb.handleRemoveSubConn(update.acbw)
 			default:
 				logger.Errorf("ccBalancerWrapper.watcher: unknown update %+v, type %T", update, update)
->>>>>>> e8d3e9b1
 			}
 		case <-ccb.closed.Done():
 		}
 
 		if ccb.closed.HasFired() {
-<<<<<<< HEAD
-			ccb.balancerMu.Lock()
-			ccb.balancer.Close()
-			ccb.balancerMu.Unlock()
-			ccb.mu.Lock()
-			scs := ccb.subConns
-			ccb.subConns = nil
-			ccb.mu.Unlock()
-			ccb.UpdateState(balancer.State{ConnectivityState: connectivity.Connecting, Picker: nil})
-			ccb.done.Fire()
-			// Fire done before removing the addr conns.  We can safely unblock
-			// ccb.close and allow the removeAddrConns to happen
-			// asynchronously.
-			for acbw := range scs {
-				ccb.cc.removeAddrConn(acbw.getAddrConn(), errConnDrain)
-			}
-=======
 			ccb.handleClose()
->>>>>>> e8d3e9b1
 			return
 		}
 	}
 }
 
-<<<<<<< HEAD
-func (ccb *ccBalancerWrapper) close() {
-	ccb.closed.Fire()
-	<-ccb.done.Done()
-=======
 // updateClientConnState is invoked by grpc to push a ClientConnState update to
 // the underlying balancer.
 //
@@ -228,7 +166,6 @@
 		return nil
 	}
 	return res.(error)
->>>>>>> e8d3e9b1
 }
 
 // handleClientConnStateChange handles a ClientConnState update from the update
@@ -272,18 +209,6 @@
 	})
 }
 
-<<<<<<< HEAD
-func (ccb *ccBalancerWrapper) updateClientConnState(ccs *balancer.ClientConnState) error {
-	ccb.balancerMu.Lock()
-	defer ccb.balancerMu.Unlock()
-	return ccb.balancer.UpdateClientConnState(*ccs)
-}
-
-func (ccb *ccBalancerWrapper) resolverError(err error) {
-	ccb.balancerMu.Lock()
-	ccb.balancer.ResolverError(err)
-	ccb.balancerMu.Unlock()
-=======
 // handleSubConnStateChange handles a SubConnState update from the update
 // channel and invokes the appropriate method on the underlying balancer.
 func (ccb *ccBalancerWrapper) handleSubConnStateChange(update *scStateUpdate) {
@@ -369,7 +294,6 @@
 func (ccb *ccBalancerWrapper) handleClose() {
 	ccb.balancer.Close()
 	ccb.done.Fire()
->>>>>>> e8d3e9b1
 }
 
 func (ccb *ccBalancerWrapper) NewSubConn(addrs []resolver.Address, opts balancer.NewSubConnOptions) (balancer.SubConn, error) {
@@ -389,12 +313,6 @@
 }
 
 func (ccb *ccBalancerWrapper) RemoveSubConn(sc balancer.SubConn) {
-<<<<<<< HEAD
-	// The RemoveSubConn() is handled in the run() goroutine, to avoid deadlock
-	// during switchBalancer() if the old balancer calls RemoveSubConn() in its
-	// Close().
-	ccb.updateCh.Put(sc)
-=======
 	// Before we switched the ccBalancerWrapper to use gracefulswitch.Balancer, it
 	// was required to handle the RemoveSubConn() method asynchronously by pushing
 	// the update onto the update channel. This was done to avoid a deadlock as
@@ -410,7 +328,6 @@
 		return
 	}
 	ccb.updateCh.Put(&subConnUpdate{acbw: acbw})
->>>>>>> e8d3e9b1
 }
 
 func (ccb *ccBalancerWrapper) UpdateAddresses(sc balancer.SubConn, addrs []resolver.Address) {
