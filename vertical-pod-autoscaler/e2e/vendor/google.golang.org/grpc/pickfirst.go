/*
 *
 * Copyright 2017 gRPC authors.
 *
 * Licensed under the Apache License, Version 2.0 (the "License");
 * you may not use this file except in compliance with the License.
 * You may obtain a copy of the License at
 *
 *     http://www.apache.org/licenses/LICENSE-2.0
 *
 * Unless required by applicable law or agreed to in writing, software
 * distributed under the License is distributed on an "AS IS" BASIS,
 * WITHOUT WARRANTIES OR CONDITIONS OF ANY KIND, either express or implied.
 * See the License for the specific language governing permissions and
 * limitations under the License.
 *
 */

package grpc

import (
	"errors"
	"fmt"

	"google.golang.org/grpc/balancer"
	"google.golang.org/grpc/connectivity"
)

// PickFirstBalancerName is the name of the pick_first balancer.
const PickFirstBalancerName = "pick_first"

func newPickfirstBuilder() balancer.Builder {
	return &pickfirstBuilder{}
}

type pickfirstBuilder struct{}

func (*pickfirstBuilder) Build(cc balancer.ClientConn, opt balancer.BuildOptions) balancer.Balancer {
	return &pickfirstBalancer{cc: cc}
}

func (*pickfirstBuilder) Name() string {
	return PickFirstBalancerName
}

type pickfirstBalancer struct {
<<<<<<< HEAD
	state connectivity.State
	cc    balancer.ClientConn
	sc    balancer.SubConn
}

func (b *pickfirstBalancer) ResolverError(err error) {
	switch b.state {
	case connectivity.TransientFailure, connectivity.Idle, connectivity.Connecting:
		// Set a failing picker if we don't have a good picker.
		b.cc.UpdateState(balancer.State{ConnectivityState: connectivity.TransientFailure,
			Picker: &picker{err: fmt.Errorf("name resolver error: %v", err)},
		})
	}
	if logger.V(2) {
		logger.Infof("pickfirstBalancer: ResolverError called with error %v", err)
=======
	state   connectivity.State
	cc      balancer.ClientConn
	subConn balancer.SubConn
}

func (b *pickfirstBalancer) ResolverError(err error) {
	if logger.V(2) {
		logger.Infof("pickfirstBalancer: ResolverError called with error %v", err)
	}
	if b.subConn == nil {
		b.state = connectivity.TransientFailure
>>>>>>> e8d3e9b1
	}

	if b.state != connectivity.TransientFailure {
		// The picker will not change since the balancer does not currently
		// report an error.
		return
	}
	b.cc.UpdateState(balancer.State{
		ConnectivityState: connectivity.TransientFailure,
		Picker:            &picker{err: fmt.Errorf("name resolver error: %v", err)},
	})
}

func (b *pickfirstBalancer) UpdateClientConnState(state balancer.ClientConnState) error {
	if len(state.ResolverState.Addresses) == 0 {
		// The resolver reported an empty address list. Treat it like an error by
		// calling b.ResolverError.
		if b.subConn != nil {
			// Remove the old subConn. All addresses were removed, so it is no longer
			// valid.
			b.cc.RemoveSubConn(b.subConn)
			b.subConn = nil
		}
		b.ResolverError(errors.New("produced zero addresses"))
		return balancer.ErrBadResolverState
	}
<<<<<<< HEAD
	if b.sc == nil {
		var err error
		b.sc, err = b.cc.NewSubConn(cs.ResolverState.Addresses, balancer.NewSubConnOptions{})
		if err != nil {
			if logger.V(2) {
				logger.Errorf("pickfirstBalancer: failed to NewSubConn: %v", err)
			}
			b.state = connectivity.TransientFailure
			b.cc.UpdateState(balancer.State{ConnectivityState: connectivity.TransientFailure,
				Picker: &picker{err: fmt.Errorf("error creating connection: %v", err)},
			})
			return balancer.ErrBadResolverState
		}
		b.state = connectivity.Idle
		b.cc.UpdateState(balancer.State{ConnectivityState: connectivity.Idle, Picker: &picker{result: balancer.PickResult{SubConn: b.sc}}})
		b.sc.Connect()
	} else {
		b.cc.UpdateAddresses(b.sc, cs.ResolverState.Addresses)
		b.sc.Connect()
=======

	if b.subConn != nil {
		b.cc.UpdateAddresses(b.subConn, state.ResolverState.Addresses)
		return nil
	}

	subConn, err := b.cc.NewSubConn(state.ResolverState.Addresses, balancer.NewSubConnOptions{})
	if err != nil {
		if logger.V(2) {
			logger.Errorf("pickfirstBalancer: failed to NewSubConn: %v", err)
		}
		b.state = connectivity.TransientFailure
		b.cc.UpdateState(balancer.State{
			ConnectivityState: connectivity.TransientFailure,
			Picker:            &picker{err: fmt.Errorf("error creating connection: %v", err)},
		})
		return balancer.ErrBadResolverState
>>>>>>> e8d3e9b1
	}
	b.subConn = subConn
	b.state = connectivity.Idle
	b.cc.UpdateState(balancer.State{
		ConnectivityState: connectivity.Idle,
		Picker:            &picker{result: balancer.PickResult{SubConn: b.subConn}},
	})
	b.subConn.Connect()
	return nil
}

<<<<<<< HEAD
func (b *pickfirstBalancer) UpdateSubConnState(sc balancer.SubConn, s balancer.SubConnState) {
	if logger.V(2) {
		logger.Infof("pickfirstBalancer: UpdateSubConnState: %p, %v", sc, s)
	}
	if b.sc != sc {
		if logger.V(2) {
			logger.Infof("pickfirstBalancer: ignored state change because sc is not recognized")
=======
func (b *pickfirstBalancer) UpdateSubConnState(subConn balancer.SubConn, state balancer.SubConnState) {
	if logger.V(2) {
		logger.Infof("pickfirstBalancer: UpdateSubConnState: %p, %v", subConn, state)
	}
	if b.subConn != subConn {
		if logger.V(2) {
			logger.Infof("pickfirstBalancer: ignored state change because subConn is not recognized")
>>>>>>> e8d3e9b1
		}
		return
	}
	b.state = state.ConnectivityState
	if state.ConnectivityState == connectivity.Shutdown {
		b.subConn = nil
		return
	}

	switch state.ConnectivityState {
	case connectivity.Ready:
		b.cc.UpdateState(balancer.State{
			ConnectivityState: state.ConnectivityState,
			Picker:            &picker{result: balancer.PickResult{SubConn: subConn}},
		})
	case connectivity.Connecting:
		b.cc.UpdateState(balancer.State{
			ConnectivityState: state.ConnectivityState,
			Picker:            &picker{err: balancer.ErrNoSubConnAvailable},
		})
	case connectivity.Idle:
		b.cc.UpdateState(balancer.State{
			ConnectivityState: state.ConnectivityState,
			Picker:            &idlePicker{subConn: subConn},
		})
	case connectivity.TransientFailure:
		b.cc.UpdateState(balancer.State{
<<<<<<< HEAD
			ConnectivityState: s.ConnectivityState,
			Picker:            &picker{err: s.ConnectionError},
=======
			ConnectivityState: state.ConnectivityState,
			Picker:            &picker{err: state.ConnectionError},
>>>>>>> e8d3e9b1
		})
	}
}

func (b *pickfirstBalancer) Close() {
}

func (b *pickfirstBalancer) ExitIdle() {
	if b.subConn != nil && b.state == connectivity.Idle {
		b.subConn.Connect()
	}
}

type picker struct {
	result balancer.PickResult
	err    error
}

func (p *picker) Pick(balancer.PickInfo) (balancer.PickResult, error) {
	return p.result, p.err
}

// idlePicker is used when the SubConn is IDLE and kicks the SubConn into
// CONNECTING when Pick is called.
type idlePicker struct {
	subConn balancer.SubConn
}

func (i *idlePicker) Pick(balancer.PickInfo) (balancer.PickResult, error) {
	i.subConn.Connect()
	return balancer.PickResult{}, balancer.ErrNoSubConnAvailable
}

func init() {
	balancer.Register(newPickfirstBuilder())
}<|MERGE_RESOLUTION|>--- conflicted
+++ resolved
@@ -44,23 +44,6 @@
 }
 
 type pickfirstBalancer struct {
-<<<<<<< HEAD
-	state connectivity.State
-	cc    balancer.ClientConn
-	sc    balancer.SubConn
-}
-
-func (b *pickfirstBalancer) ResolverError(err error) {
-	switch b.state {
-	case connectivity.TransientFailure, connectivity.Idle, connectivity.Connecting:
-		// Set a failing picker if we don't have a good picker.
-		b.cc.UpdateState(balancer.State{ConnectivityState: connectivity.TransientFailure,
-			Picker: &picker{err: fmt.Errorf("name resolver error: %v", err)},
-		})
-	}
-	if logger.V(2) {
-		logger.Infof("pickfirstBalancer: ResolverError called with error %v", err)
-=======
 	state   connectivity.State
 	cc      balancer.ClientConn
 	subConn balancer.SubConn
@@ -72,7 +55,6 @@
 	}
 	if b.subConn == nil {
 		b.state = connectivity.TransientFailure
->>>>>>> e8d3e9b1
 	}
 
 	if b.state != connectivity.TransientFailure {
@@ -99,27 +81,6 @@
 		b.ResolverError(errors.New("produced zero addresses"))
 		return balancer.ErrBadResolverState
 	}
-<<<<<<< HEAD
-	if b.sc == nil {
-		var err error
-		b.sc, err = b.cc.NewSubConn(cs.ResolverState.Addresses, balancer.NewSubConnOptions{})
-		if err != nil {
-			if logger.V(2) {
-				logger.Errorf("pickfirstBalancer: failed to NewSubConn: %v", err)
-			}
-			b.state = connectivity.TransientFailure
-			b.cc.UpdateState(balancer.State{ConnectivityState: connectivity.TransientFailure,
-				Picker: &picker{err: fmt.Errorf("error creating connection: %v", err)},
-			})
-			return balancer.ErrBadResolverState
-		}
-		b.state = connectivity.Idle
-		b.cc.UpdateState(balancer.State{ConnectivityState: connectivity.Idle, Picker: &picker{result: balancer.PickResult{SubConn: b.sc}}})
-		b.sc.Connect()
-	} else {
-		b.cc.UpdateAddresses(b.sc, cs.ResolverState.Addresses)
-		b.sc.Connect()
-=======
 
 	if b.subConn != nil {
 		b.cc.UpdateAddresses(b.subConn, state.ResolverState.Addresses)
@@ -137,7 +98,6 @@
 			Picker:            &picker{err: fmt.Errorf("error creating connection: %v", err)},
 		})
 		return balancer.ErrBadResolverState
->>>>>>> e8d3e9b1
 	}
 	b.subConn = subConn
 	b.state = connectivity.Idle
@@ -149,15 +109,6 @@
 	return nil
 }
 
-<<<<<<< HEAD
-func (b *pickfirstBalancer) UpdateSubConnState(sc balancer.SubConn, s balancer.SubConnState) {
-	if logger.V(2) {
-		logger.Infof("pickfirstBalancer: UpdateSubConnState: %p, %v", sc, s)
-	}
-	if b.sc != sc {
-		if logger.V(2) {
-			logger.Infof("pickfirstBalancer: ignored state change because sc is not recognized")
-=======
 func (b *pickfirstBalancer) UpdateSubConnState(subConn balancer.SubConn, state balancer.SubConnState) {
 	if logger.V(2) {
 		logger.Infof("pickfirstBalancer: UpdateSubConnState: %p, %v", subConn, state)
@@ -165,7 +116,6 @@
 	if b.subConn != subConn {
 		if logger.V(2) {
 			logger.Infof("pickfirstBalancer: ignored state change because subConn is not recognized")
->>>>>>> e8d3e9b1
 		}
 		return
 	}
@@ -193,13 +143,8 @@
 		})
 	case connectivity.TransientFailure:
 		b.cc.UpdateState(balancer.State{
-<<<<<<< HEAD
-			ConnectivityState: s.ConnectivityState,
-			Picker:            &picker{err: s.ConnectionError},
-=======
 			ConnectivityState: state.ConnectivityState,
 			Picker:            &picker{err: state.ConnectionError},
->>>>>>> e8d3e9b1
 		})
 	}
 }
