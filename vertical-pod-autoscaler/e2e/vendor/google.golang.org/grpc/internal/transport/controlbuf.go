--- conflicted
+++ resolved
@@ -133,17 +133,11 @@
 func (c *cleanupStream) isTransportResponseFrame() bool { return c.rst } // Results in a RST_STREAM
 
 type earlyAbortStream struct {
-<<<<<<< HEAD
-	streamID       uint32
-	contentSubtype string
-	status         *status.Status
-=======
 	httpStatus     uint32
 	streamID       uint32
 	contentSubtype string
 	status         *status.Status
 	rst            bool
->>>>>>> e8d3e9b1
 }
 
 func (*earlyAbortStream) isTransportResponseFrame() bool { return false }
@@ -779,18 +773,12 @@
 	if l.side == clientSide {
 		return errors.New("earlyAbortStream not handled on client")
 	}
-<<<<<<< HEAD
-
-	headerFields := []hpack.HeaderField{
-		{Name: ":status", Value: "200"},
-=======
 	// In case the caller forgets to set the http status, default to 200.
 	if eas.httpStatus == 0 {
 		eas.httpStatus = 200
 	}
 	headerFields := []hpack.HeaderField{
 		{Name: ":status", Value: strconv.Itoa(int(eas.httpStatus))},
->>>>>>> e8d3e9b1
 		{Name: "content-type", Value: grpcutil.ContentType(eas.contentSubtype)},
 		{Name: "grpc-status", Value: strconv.Itoa(int(eas.status.Code()))},
 		{Name: "grpc-message", Value: encodeGrpcMessage(eas.status.Message())},
@@ -799,14 +787,11 @@
 	if err := l.writeHeader(eas.streamID, true, headerFields, nil); err != nil {
 		return err
 	}
-<<<<<<< HEAD
-=======
 	if eas.rst {
 		if err := l.framer.fr.WriteRSTStream(eas.streamID, http2.ErrCodeNo); err != nil {
 			return err
 		}
 	}
->>>>>>> e8d3e9b1
 	return nil
 }
 
