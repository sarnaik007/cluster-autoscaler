--- conflicted
+++ resolved
@@ -49,12 +49,9 @@
 	IsClientStream bool
 	// IsServerStream indicates whether the RPC is a server streaming RPC.
 	IsServerStream bool
-<<<<<<< HEAD
-=======
 	// IsTransparentRetryAttempt indicates whether this attempt was initiated
 	// due to transparently retrying a previous attempt.
 	IsTransparentRetryAttempt bool
->>>>>>> e8d3e9b1
 }
 
 // IsClient indicates if the stats information is from client side.
