--- conflicted
+++ resolved
@@ -582,13 +582,6 @@
 
 	if s.opts.numServerWorkers > 0 {
 		s.initServerWorkers()
-<<<<<<< HEAD
-	}
-
-	if channelz.IsOn() {
-		s.channelzID = channelz.RegisterServer(&channelzServer{s}, "")
-=======
->>>>>>> e8d3e9b1
 	}
 
 	s.channelzID = channelz.RegisterServer(&channelzServer{s}, "")
@@ -840,42 +833,14 @@
 		return
 	}
 	rawConn.SetDeadline(time.Now().Add(s.opts.connectionTimeout))
-<<<<<<< HEAD
-	conn, authInfo, err := s.useTransportAuthenticator(rawConn)
-	if err != nil {
-		// ErrConnDispatched means that the connection was dispatched away from
-		// gRPC; those connections should be left open.
-		if err != credentials.ErrConnDispatched {
-			// In deployments where a gRPC server runs behind a cloud load
-			// balancer which performs regular TCP level health checks, the
-			// connection is closed immediately by the latter. Skipping the
-			// error here will help reduce log clutter.
-			if err != io.EOF {
-				s.mu.Lock()
-				s.errorf("ServerHandshake(%q) failed: %v", rawConn.RemoteAddr(), err)
-				s.mu.Unlock()
-				channelz.Warningf(logger, s.channelzID, "grpc: Server.Serve failed to complete security handshake from %q: %v", rawConn.RemoteAddr(), err)
-			}
-			rawConn.Close()
-		}
-		rawConn.SetDeadline(time.Time{})
-		return
-	}
-=======
->>>>>>> e8d3e9b1
 
 	// Finish handshaking (HTTP2)
 	st := s.newHTTP2Transport(rawConn)
 	rawConn.SetDeadline(time.Time{})
 	if st == nil {
-		conn.Close()
 		return
 	}
 
-<<<<<<< HEAD
-	rawConn.SetDeadline(time.Time{})
-=======
->>>>>>> e8d3e9b1
 	if !s.addConn(lisAddr, st) {
 		return
 	}
@@ -918,10 +883,6 @@
 		s.mu.Lock()
 		s.errorf("NewServerTransport(%q) failed: %v", c.RemoteAddr(), err)
 		s.mu.Unlock()
-<<<<<<< HEAD
-		c.Close()
-		channelz.Warning(logger, s.channelzID, "grpc: Server.Serve failed to create ServerTransport: ", err)
-=======
 		// ErrConnDispatched means that the connection was dispatched away from
 		// gRPC; those connections should be left open.
 		if err != credentials.ErrConnDispatched {
@@ -931,7 +892,6 @@
 			}
 			c.Close()
 		}
->>>>>>> e8d3e9b1
 		return nil
 	}
 
@@ -1145,18 +1105,6 @@
 
 func chainUnaryInterceptors(interceptors []UnaryServerInterceptor) UnaryServerInterceptor {
 	return func(ctx context.Context, req interface{}, info *UnaryServerInfo, handler UnaryHandler) (interface{}, error) {
-<<<<<<< HEAD
-		var i int
-		var next UnaryHandler
-		next = func(ctx context.Context, req interface{}) (interface{}, error) {
-			if i == len(interceptors)-1 {
-				return interceptors[i](ctx, req, info, handler)
-			}
-			i++
-			return interceptors[i-1](ctx, req, info, next)
-		}
-		return next(ctx, req)
-=======
 		// the struct ensures the variables are allocated together, rather than separately, since we
 		// know they should be garbage collected together. This saves 1 allocation and decreases
 		// time/call by about 10% on the microbenchmark.
@@ -1172,7 +1120,6 @@
 			return interceptors[state.i-1](ctx, req, info, state.next)
 		}
 		return state.next(ctx, req)
->>>>>>> e8d3e9b1
 	}
 }
 
@@ -1449,18 +1396,6 @@
 
 func chainStreamInterceptors(interceptors []StreamServerInterceptor) StreamServerInterceptor {
 	return func(srv interface{}, ss ServerStream, info *StreamServerInfo, handler StreamHandler) error {
-<<<<<<< HEAD
-		var i int
-		var next StreamHandler
-		next = func(srv interface{}, ss ServerStream) error {
-			if i == len(interceptors)-1 {
-				return interceptors[i](srv, ss, info, handler)
-			}
-			i++
-			return interceptors[i-1](srv, ss, info, next)
-		}
-		return next(srv, ss)
-=======
 		// the struct ensures the variables are allocated together, rather than separately, since we
 		// know they should be garbage collected together. This saves 1 allocation and decreases
 		// time/call by about 10% on the microbenchmark.
@@ -1476,7 +1411,6 @@
 			return interceptors[state.i-1](srv, ss, info, state.next)
 		}
 		return state.next(srv, ss)
->>>>>>> e8d3e9b1
 	}
 }
 
