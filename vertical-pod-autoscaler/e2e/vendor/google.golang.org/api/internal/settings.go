--- conflicted
+++ resolved
@@ -19,33 +19,6 @@
 // DialSettings holds information needed to establish a connection with a
 // Google API service.
 type DialSettings struct {
-<<<<<<< HEAD
-	Endpoint            string
-	DefaultEndpoint     string
-	DefaultMTLSEndpoint string
-	Scopes              []string
-	DefaultScopes       []string
-	TokenSource         oauth2.TokenSource
-	Credentials         *google.Credentials
-	CredentialsFile     string // if set, Token Source is ignored.
-	CredentialsJSON     []byte
-	UserAgent           string
-	APIKey              string
-	Audiences           []string
-	DefaultAudience     string
-	HTTPClient          *http.Client
-	GRPCDialOpts        []grpc.DialOption
-	GRPCConn            *grpc.ClientConn
-	GRPCConnPool        ConnPool
-	GRPCConnPoolSize    int
-	NoAuth              bool
-	TelemetryDisabled   bool
-	ClientCertSource    func(*tls.CertificateRequestInfo) (*tls.Certificate, error)
-	CustomClaims        map[string]interface{}
-	SkipValidation      bool
-	ImpersonationConfig *impersonate.Config
-	EnableDirectPath    bool
-=======
 	Endpoint                      string
 	DefaultEndpoint               string
 	DefaultMTLSEndpoint           string
@@ -74,7 +47,6 @@
 	ImpersonationConfig           *impersonate.Config
 	EnableDirectPath              bool
 	AllowNonDefaultServiceAccount bool
->>>>>>> e8d3e9b1
 
 	// Google API system parameters. For more information please read:
 	// https://cloud.google.com/apis/docs/system-parameters
@@ -91,8 +63,6 @@
 	return ds.DefaultScopes
 }
 
-<<<<<<< HEAD
-=======
 // GetAudience returns the user-provided audience, if set, or else falls back to the default audience.
 func (ds *DialSettings) GetAudience() string {
 	if ds.HasCustomAudience() {
@@ -106,7 +76,6 @@
 	return len(ds.Audiences) > 0
 }
 
->>>>>>> e8d3e9b1
 // Validate reports an error if ds is invalid.
 func (ds *DialSettings) Validate() error {
 	if ds.SkipValidation {
