// Copyright 2019, The Go Authors. All rights reserved.
// Use of this source code is governed by a BSD-style
// license that can be found in the LICENSE file.

package cmp

import (
	"bytes"
	"fmt"
	"math"
	"reflect"
	"strconv"
	"strings"
	"unicode"
	"unicode/utf8"

	"github.com/google/go-cmp/cmp/internal/diff"
)

// CanFormatDiffSlice reports whether we support custom formatting for nodes
// that are slices of primitive kinds or strings.
func (opts formatOptions) CanFormatDiffSlice(v *valueNode) bool {
	switch {
	case opts.DiffMode != diffUnknown:
		return false // Must be formatting in diff mode
	case v.NumDiff == 0:
		return false // No differences detected
	case !v.ValueX.IsValid() || !v.ValueY.IsValid():
		return false // Both values must be valid
	case v.NumIgnored > 0:
		return false // Some ignore option was used
	case v.NumTransformed > 0:
		return false // Some transform option was used
	case v.NumCompared > 1:
		return false // More than one comparison was used
	case v.NumCompared == 1 && v.Type.Name() != "":
		// The need for cmp to check applicability of options on every element
		// in a slice is a significant performance detriment for large []byte.
		// The workaround is to specify Comparer(bytes.Equal),
		// which enables cmp to compare []byte more efficiently.
		// If they differ, we still want to provide batched diffing.
		// The logic disallows named types since they tend to have their own
		// String method, with nicer formatting than what this provides.
		return false
	}

	// Check whether this is an interface with the same concrete types.
	t := v.Type
	vx, vy := v.ValueX, v.ValueY
	if t.Kind() == reflect.Interface && !vx.IsNil() && !vy.IsNil() && vx.Elem().Type() == vy.Elem().Type() {
		vx, vy = vx.Elem(), vy.Elem()
		t = vx.Type()
	}

	// Check whether we provide specialized diffing for this type.
	switch t.Kind() {
	case reflect.String:
	case reflect.Array, reflect.Slice:
		// Only slices of primitive types have specialized handling.
		switch t.Elem().Kind() {
		case reflect.Int, reflect.Int8, reflect.Int16, reflect.Int32, reflect.Int64,
			reflect.Uint, reflect.Uint8, reflect.Uint16, reflect.Uint32, reflect.Uint64, reflect.Uintptr,
			reflect.Bool, reflect.Float32, reflect.Float64, reflect.Complex64, reflect.Complex128:
		default:
			return false
		}

		// Both slice values have to be non-empty.
		if t.Kind() == reflect.Slice && (vx.Len() == 0 || vy.Len() == 0) {
			return false
		}

		// If a sufficient number of elements already differ,
		// use specialized formatting even if length requirement is not met.
		if v.NumDiff > v.NumSame {
			return true
		}
	default:
		return false
	}

	// Use specialized string diffing for longer slices or strings.
	const minLength = 64
	return vx.Len() >= minLength && vy.Len() >= minLength
}

// FormatDiffSlice prints a diff for the slices (or strings) represented by v.
// This provides custom-tailored logic to make printing of differences in
// textual strings and slices of primitive kinds more readable.
func (opts formatOptions) FormatDiffSlice(v *valueNode) textNode {
	assert(opts.DiffMode == diffUnknown)
	t, vx, vy := v.Type, v.ValueX, v.ValueY
	if t.Kind() == reflect.Interface {
		vx, vy = vx.Elem(), vy.Elem()
		t = vx.Type()
		opts = opts.WithTypeMode(emitType)
	}

	// Auto-detect the type of the data.
	var sx, sy string
	var ssx, ssy []string
	var isString, isMostlyText, isPureLinedText, isBinary bool
	switch {
	case t.Kind() == reflect.String:
		sx, sy = vx.String(), vy.String()
		isString = true
	case t.Kind() == reflect.Slice && t.Elem() == reflect.TypeOf(byte(0)):
		sx, sy = string(vx.Bytes()), string(vy.Bytes())
		isString = true
	case t.Kind() == reflect.Array:
		// Arrays need to be addressable for slice operations to work.
		vx2, vy2 := reflect.New(t).Elem(), reflect.New(t).Elem()
		vx2.Set(vx)
		vy2.Set(vy)
		vx, vy = vx2, vy2
	}
<<<<<<< HEAD
	if isText || isBinary {
		var numLines, lastLineIdx, maxLineLen int
		isBinary = !utf8.ValidString(sx) || !utf8.ValidString(sy)
=======
	if isString {
		var numTotalRunes, numValidRunes, numLines, lastLineIdx, maxLineLen int
>>>>>>> e8d3e9b1
		for i, r := range sx + sy {
			numTotalRunes++
			if (unicode.IsPrint(r) || unicode.IsSpace(r)) && r != utf8.RuneError {
				numValidRunes++
			}
			if r == '\n' {
				if maxLineLen < i-lastLineIdx {
					maxLineLen = i - lastLineIdx
				}
				lastLineIdx = i + 1
				numLines++
			}
		}
<<<<<<< HEAD
		isText = !isBinary
		isLinedText = isText && numLines >= 4 && maxLineLen <= 1024
=======
		isPureText := numValidRunes == numTotalRunes
		isMostlyText = float64(numValidRunes) > math.Floor(0.90*float64(numTotalRunes))
		isPureLinedText = isPureText && numLines >= 4 && maxLineLen <= 1024
		isBinary = !isMostlyText

		// Avoid diffing by lines if it produces a significantly more complex
		// edit script than diffing by bytes.
		if isPureLinedText {
			ssx = strings.Split(sx, "\n")
			ssy = strings.Split(sy, "\n")
			esLines := diff.Difference(len(ssx), len(ssy), func(ix, iy int) diff.Result {
				return diff.BoolResult(ssx[ix] == ssy[iy])
			})
			esBytes := diff.Difference(len(sx), len(sy), func(ix, iy int) diff.Result {
				return diff.BoolResult(sx[ix] == sy[iy])
			})
			efficiencyLines := float64(esLines.Dist()) / float64(len(esLines))
			efficiencyBytes := float64(esBytes.Dist()) / float64(len(esBytes))
			isPureLinedText = efficiencyLines < 4*efficiencyBytes
		}
>>>>>>> e8d3e9b1
	}

	// Format the string into printable records.
	var list textList
	var delim string
	switch {
	// If the text appears to be multi-lined text,
	// then perform differencing across individual lines.
	case isPureLinedText:
		list = opts.formatDiffSlice(
			reflect.ValueOf(ssx), reflect.ValueOf(ssy), 1, "line",
			func(v reflect.Value, d diffMode) textRecord {
				s := formatString(v.Index(0).String())
				return textRecord{Diff: d, Value: textLine(s)}
			},
		)
		delim = "\n"

		// If possible, use a custom triple-quote (""") syntax for printing
		// differences in a string literal. This format is more readable,
		// but has edge-cases where differences are visually indistinguishable.
		// This format is avoided under the following conditions:
		//	• A line starts with `"""`
		//	• A line starts with "..."
		//	• A line contains non-printable characters
		//	• Adjacent different lines differ only by whitespace
		//
		// For example:
		//		"""
		//		... // 3 identical lines
		//		foo
		//		bar
		//	-	baz
		//	+	BAZ
		//		"""
		isTripleQuoted := true
		prevRemoveLines := map[string]bool{}
		prevInsertLines := map[string]bool{}
		var list2 textList
		list2 = append(list2, textRecord{Value: textLine(`"""`), ElideComma: true})
		for _, r := range list {
			if !r.Value.Equal(textEllipsis) {
				line, _ := strconv.Unquote(string(r.Value.(textLine)))
				line = strings.TrimPrefix(strings.TrimSuffix(line, "\r"), "\r") // trim leading/trailing carriage returns for legacy Windows endline support
				normLine := strings.Map(func(r rune) rune {
					if unicode.IsSpace(r) {
						return -1 // drop whitespace to avoid visually indistinguishable output
					}
					return r
				}, line)
				isPrintable := func(r rune) bool {
					return unicode.IsPrint(r) || r == '\t' // specially treat tab as printable
				}
				isTripleQuoted = !strings.HasPrefix(line, `"""`) && !strings.HasPrefix(line, "...") && strings.TrimFunc(line, isPrintable) == ""
				switch r.Diff {
				case diffRemoved:
					isTripleQuoted = isTripleQuoted && !prevInsertLines[normLine]
					prevRemoveLines[normLine] = true
				case diffInserted:
					isTripleQuoted = isTripleQuoted && !prevRemoveLines[normLine]
					prevInsertLines[normLine] = true
				}
				if !isTripleQuoted {
					break
				}
				r.Value = textLine(line)
				r.ElideComma = true
			}
			if !(r.Diff == diffRemoved || r.Diff == diffInserted) { // start a new non-adjacent difference group
				prevRemoveLines = map[string]bool{}
				prevInsertLines = map[string]bool{}
			}
			list2 = append(list2, r)
		}
		if r := list2[len(list2)-1]; r.Diff == diffIdentical && len(r.Value.(textLine)) == 0 {
			list2 = list2[:len(list2)-1] // elide single empty line at the end
		}
		list2 = append(list2, textRecord{Value: textLine(`"""`), ElideComma: true})
		if isTripleQuoted {
			var out textNode = &textWrap{Prefix: "(", Value: list2, Suffix: ")"}
			switch t.Kind() {
			case reflect.String:
				if t != reflect.TypeOf(string("")) {
					out = opts.FormatType(t, out)
				}
			case reflect.Slice:
				// Always emit type for slices since the triple-quote syntax
				// looks like a string (not a slice).
				opts = opts.WithTypeMode(emitType)
				out = opts.FormatType(t, out)
			}
			return out
		}

	// If the text appears to be single-lined text,
	// then perform differencing in approximately fixed-sized chunks.
	// The output is printed as quoted strings.
	case isMostlyText:
		list = opts.formatDiffSlice(
			reflect.ValueOf(sx), reflect.ValueOf(sy), 64, "byte",
			func(v reflect.Value, d diffMode) textRecord {
				s := formatString(v.String())
				return textRecord{Diff: d, Value: textLine(s)}
			},
		)
<<<<<<< HEAD
		delim = ""
=======
>>>>>>> e8d3e9b1

	// If the text appears to be binary data,
	// then perform differencing in approximately fixed-sized chunks.
	// The output is inspired by hexdump.
	case isBinary:
		list = opts.formatDiffSlice(
			reflect.ValueOf(sx), reflect.ValueOf(sy), 16, "byte",
			func(v reflect.Value, d diffMode) textRecord {
				var ss []string
				for i := 0; i < v.Len(); i++ {
					ss = append(ss, formatHex(v.Index(i).Uint()))
				}
				s := strings.Join(ss, ", ")
				comment := commentString(fmt.Sprintf("%c|%v|", d, formatASCII(v.String())))
				return textRecord{Diff: d, Value: textLine(s), Comment: comment}
			},
		)

	// For all other slices of primitive types,
	// then perform differencing in approximately fixed-sized chunks.
	// The size of each chunk depends on the width of the element kind.
	default:
		var chunkSize int
		if t.Elem().Kind() == reflect.Bool {
			chunkSize = 16
		} else {
			switch t.Elem().Bits() {
			case 8:
				chunkSize = 16
			case 16:
				chunkSize = 12
			case 32:
				chunkSize = 8
			default:
				chunkSize = 8
			}
		}
		list = opts.formatDiffSlice(
			vx, vy, chunkSize, t.Elem().Kind().String(),
			func(v reflect.Value, d diffMode) textRecord {
				var ss []string
				for i := 0; i < v.Len(); i++ {
					switch t.Elem().Kind() {
					case reflect.Int, reflect.Int8, reflect.Int16, reflect.Int32, reflect.Int64:
						ss = append(ss, fmt.Sprint(v.Index(i).Int()))
					case reflect.Uint, reflect.Uint16, reflect.Uint32, reflect.Uint64:
						ss = append(ss, fmt.Sprint(v.Index(i).Uint()))
					case reflect.Uint8, reflect.Uintptr:
						ss = append(ss, formatHex(v.Index(i).Uint()))
					case reflect.Bool, reflect.Float32, reflect.Float64, reflect.Complex64, reflect.Complex128:
						ss = append(ss, fmt.Sprint(v.Index(i).Interface()))
					}
				}
				s := strings.Join(ss, ", ")
				return textRecord{Diff: d, Value: textLine(s)}
			},
		)
	}

	// Wrap the output with appropriate type information.
	var out textNode = &textWrap{Prefix: "{", Value: list, Suffix: "}"}
<<<<<<< HEAD
	if !isText {
=======
	if !isMostlyText {
>>>>>>> e8d3e9b1
		// The "{...}" byte-sequence literal is not valid Go syntax for strings.
		// Emit the type for extra clarity (e.g. "string{...}").
		if t.Kind() == reflect.String {
			opts = opts.WithTypeMode(emitType)
		}
		return opts.FormatType(t, out)
	}
	switch t.Kind() {
	case reflect.String:
		out = &textWrap{Prefix: "strings.Join(", Value: out, Suffix: fmt.Sprintf(", %q)", delim)}
		if t != reflect.TypeOf(string("")) {
			out = opts.FormatType(t, out)
		}
	case reflect.Slice:
		out = &textWrap{Prefix: "bytes.Join(", Value: out, Suffix: fmt.Sprintf(", %q)", delim)}
		if t != reflect.TypeOf([]byte(nil)) {
			out = opts.FormatType(t, out)
		}
	}
	return out
}

// formatASCII formats s as an ASCII string.
// This is useful for printing binary strings in a semi-legible way.
func formatASCII(s string) string {
	b := bytes.Repeat([]byte{'.'}, len(s))
	for i := 0; i < len(s); i++ {
		if ' ' <= s[i] && s[i] <= '~' {
			b[i] = s[i]
		}
	}
	return string(b)
}

func (opts formatOptions) formatDiffSlice(
	vx, vy reflect.Value, chunkSize int, name string,
	makeRec func(reflect.Value, diffMode) textRecord,
) (list textList) {
	eq := func(ix, iy int) bool {
		return vx.Index(ix).Interface() == vy.Index(iy).Interface()
	}
	es := diff.Difference(vx.Len(), vy.Len(), func(ix, iy int) diff.Result {
		return diff.BoolResult(eq(ix, iy))
	})

	appendChunks := func(v reflect.Value, d diffMode) int {
		n0 := v.Len()
		for v.Len() > 0 {
			n := chunkSize
			if n > v.Len() {
				n = v.Len()
			}
			list = append(list, makeRec(v.Slice(0, n), d))
			v = v.Slice(n, v.Len())
		}
		return n0 - v.Len()
	}

	var numDiffs int
	maxLen := -1
	if opts.LimitVerbosity {
		maxLen = (1 << opts.verbosity()) << 2 // 4, 8, 16, 32, 64, etc...
		opts.VerbosityLevel--
	}

	groups := coalesceAdjacentEdits(name, es)
	groups = coalesceInterveningIdentical(groups, chunkSize/4)
<<<<<<< HEAD
=======
	groups = cleanupSurroundingIdentical(groups, eq)
>>>>>>> e8d3e9b1
	maxGroup := diffStats{Name: name}
	for i, ds := range groups {
		if maxLen >= 0 && numDiffs >= maxLen {
			maxGroup = maxGroup.Append(ds)
			continue
		}

		// Print equal.
		if ds.NumDiff() == 0 {
			// Compute the number of leading and trailing equal bytes to print.
			var numLo, numHi int
			numEqual := ds.NumIgnored + ds.NumIdentical
			for numLo < chunkSize*numContextRecords && numLo+numHi < numEqual && i != 0 {
				numLo++
			}
			for numHi < chunkSize*numContextRecords && numLo+numHi < numEqual && i != len(groups)-1 {
				numHi++
			}
			if numEqual-(numLo+numHi) <= chunkSize && ds.NumIgnored == 0 {
				numHi = numEqual - numLo // Avoid pointless coalescing of single equal row
			}

			// Print the equal bytes.
			appendChunks(vx.Slice(0, numLo), diffIdentical)
			if numEqual > numLo+numHi {
				ds.NumIdentical -= numLo + numHi
				list.AppendEllipsis(ds)
			}
			appendChunks(vx.Slice(numEqual-numHi, numEqual), diffIdentical)
			vx = vx.Slice(numEqual, vx.Len())
			vy = vy.Slice(numEqual, vy.Len())
			continue
		}

		// Print unequal.
		len0 := len(list)
		nx := appendChunks(vx.Slice(0, ds.NumIdentical+ds.NumRemoved+ds.NumModified), diffRemoved)
		vx = vx.Slice(nx, vx.Len())
		ny := appendChunks(vy.Slice(0, ds.NumIdentical+ds.NumInserted+ds.NumModified), diffInserted)
		vy = vy.Slice(ny, vy.Len())
		numDiffs += len(list) - len0
	}
	if maxGroup.IsZero() {
		assert(vx.Len() == 0 && vy.Len() == 0)
	} else {
		list.AppendEllipsis(maxGroup)
	}
	return list
}

// coalesceAdjacentEdits coalesces the list of edits into groups of adjacent
// equal or unequal counts.
//
// Example:
//
//	Input:  "..XXY...Y"
//	Output: [
//		{NumIdentical: 2},
//		{NumRemoved: 2, NumInserted 1},
//		{NumIdentical: 3},
//		{NumInserted: 1},
//	]
//
func coalesceAdjacentEdits(name string, es diff.EditScript) (groups []diffStats) {
	var prevMode byte
	lastStats := func(mode byte) *diffStats {
		if prevMode != mode {
			groups = append(groups, diffStats{Name: name})
			prevMode = mode
		}
		return &groups[len(groups)-1]
	}
	for _, e := range es {
		switch e {
		case diff.Identity:
			lastStats('=').NumIdentical++
		case diff.UniqueX:
			lastStats('!').NumRemoved++
		case diff.UniqueY:
			lastStats('!').NumInserted++
		case diff.Modified:
			lastStats('!').NumModified++
		}
	}
	return groups
}

// coalesceInterveningIdentical coalesces sufficiently short (<= windowSize)
// equal groups into adjacent unequal groups that currently result in a
// dual inserted/removed printout. This acts as a high-pass filter to smooth
// out high-frequency changes within the windowSize.
//
// Example:
//
//	WindowSize: 16,
//	Input: [
//		{NumIdentical: 61},              // group 0
//		{NumRemoved: 3, NumInserted: 1}, // group 1
//		{NumIdentical: 6},               // ├── coalesce
//		{NumInserted: 2},                // ├── coalesce
//		{NumIdentical: 1},               // ├── coalesce
//		{NumRemoved: 9},                 // └── coalesce
//		{NumIdentical: 64},              // group 2
//		{NumRemoved: 3, NumInserted: 1}, // group 3
//		{NumIdentical: 6},               // ├── coalesce
//		{NumInserted: 2},                // ├── coalesce
//		{NumIdentical: 1},               // ├── coalesce
//		{NumRemoved: 7},                 // ├── coalesce
//		{NumIdentical: 1},               // ├── coalesce
//		{NumRemoved: 2},                 // └── coalesce
//		{NumIdentical: 63},              // group 4
//	]
//	Output: [
//		{NumIdentical: 61},
//		{NumIdentical: 7, NumRemoved: 12, NumInserted: 3},
//		{NumIdentical: 64},
//		{NumIdentical: 8, NumRemoved: 12, NumInserted: 3},
//		{NumIdentical: 63},
//	]
//
func coalesceInterveningIdentical(groups []diffStats, windowSize int) []diffStats {
	groups, groupsOrig := groups[:0], groups
	for i, ds := range groupsOrig {
		if len(groups) >= 2 && ds.NumDiff() > 0 {
			prev := &groups[len(groups)-2] // Unequal group
			curr := &groups[len(groups)-1] // Equal group
			next := &groupsOrig[i]         // Unequal group
			hadX, hadY := prev.NumRemoved > 0, prev.NumInserted > 0
			hasX, hasY := next.NumRemoved > 0, next.NumInserted > 0
			if ((hadX || hasX) && (hadY || hasY)) && curr.NumIdentical <= windowSize {
				*prev = prev.Append(*curr).Append(*next)
				groups = groups[:len(groups)-1] // Truncate off equal group
				continue
			}
		}
		groups = append(groups, ds)
	}
	return groups
}

// cleanupSurroundingIdentical scans through all unequal groups, and
// moves any leading sequence of equal elements to the preceding equal group and
// moves and trailing sequence of equal elements to the succeeding equal group.
//
// This is necessary since coalesceInterveningIdentical may coalesce edit groups
// together such that leading/trailing spans of equal elements becomes possible.
// Note that this can occur even with an optimal diffing algorithm.
//
// Example:
//
//	Input: [
//		{NumIdentical: 61},
//		{NumIdentical: 1 , NumRemoved: 11, NumInserted: 2}, // assume 3 leading identical elements
//		{NumIdentical: 67},
//		{NumIdentical: 7, NumRemoved: 12, NumInserted: 3},  // assume 10 trailing identical elements
//		{NumIdentical: 54},
//	]
//	Output: [
//		{NumIdentical: 64}, // incremented by 3
//		{NumRemoved: 9},
//		{NumIdentical: 67},
//		{NumRemoved: 9},
//		{NumIdentical: 64}, // incremented by 10
//	]
//
func cleanupSurroundingIdentical(groups []diffStats, eq func(i, j int) bool) []diffStats {
	var ix, iy int // indexes into sequence x and y
	for i, ds := range groups {
		// Handle equal group.
		if ds.NumDiff() == 0 {
			ix += ds.NumIdentical
			iy += ds.NumIdentical
			continue
		}

		// Handle unequal group.
		nx := ds.NumIdentical + ds.NumRemoved + ds.NumModified
		ny := ds.NumIdentical + ds.NumInserted + ds.NumModified
		var numLeadingIdentical, numTrailingIdentical int
		for i := 0; i < nx && i < ny && eq(ix+i, iy+i); i++ {
			numLeadingIdentical++
		}
		for i := 0; i < nx && i < ny && eq(ix+nx-1-i, iy+ny-1-i); i++ {
			numTrailingIdentical++
		}
		if numIdentical := numLeadingIdentical + numTrailingIdentical; numIdentical > 0 {
			if numLeadingIdentical > 0 {
				// Remove leading identical span from this group and
				// insert it into the preceding group.
				if i-1 >= 0 {
					groups[i-1].NumIdentical += numLeadingIdentical
				} else {
					// No preceding group exists, so prepend a new group,
					// but do so after we finish iterating over all groups.
					defer func() {
						groups = append([]diffStats{{Name: groups[0].Name, NumIdentical: numLeadingIdentical}}, groups...)
					}()
				}
				// Increment indexes since the preceding group would have handled this.
				ix += numLeadingIdentical
				iy += numLeadingIdentical
			}
			if numTrailingIdentical > 0 {
				// Remove trailing identical span from this group and
				// insert it into the succeeding group.
				if i+1 < len(groups) {
					groups[i+1].NumIdentical += numTrailingIdentical
				} else {
					// No succeeding group exists, so append a new group,
					// but do so after we finish iterating over all groups.
					defer func() {
						groups = append(groups, diffStats{Name: groups[len(groups)-1].Name, NumIdentical: numTrailingIdentical})
					}()
				}
				// Do not increment indexes since the succeeding group will handle this.
			}

			// Update this group since some identical elements were removed.
			nx -= numIdentical
			ny -= numIdentical
			groups[i] = diffStats{Name: ds.Name, NumRemoved: nx, NumInserted: ny}
		}
		ix += nx
		iy += ny
	}
	return groups
}<|MERGE_RESOLUTION|>--- conflicted
+++ resolved
@@ -114,14 +114,8 @@
 		vy2.Set(vy)
 		vx, vy = vx2, vy2
 	}
-<<<<<<< HEAD
-	if isText || isBinary {
-		var numLines, lastLineIdx, maxLineLen int
-		isBinary = !utf8.ValidString(sx) || !utf8.ValidString(sy)
-=======
 	if isString {
 		var numTotalRunes, numValidRunes, numLines, lastLineIdx, maxLineLen int
->>>>>>> e8d3e9b1
 		for i, r := range sx + sy {
 			numTotalRunes++
 			if (unicode.IsPrint(r) || unicode.IsSpace(r)) && r != utf8.RuneError {
@@ -135,10 +129,6 @@
 				numLines++
 			}
 		}
-<<<<<<< HEAD
-		isText = !isBinary
-		isLinedText = isText && numLines >= 4 && maxLineLen <= 1024
-=======
 		isPureText := numValidRunes == numTotalRunes
 		isMostlyText = float64(numValidRunes) > math.Floor(0.90*float64(numTotalRunes))
 		isPureLinedText = isPureText && numLines >= 4 && maxLineLen <= 1024
@@ -159,7 +149,6 @@
 			efficiencyBytes := float64(esBytes.Dist()) / float64(len(esBytes))
 			isPureLinedText = efficiencyLines < 4*efficiencyBytes
 		}
->>>>>>> e8d3e9b1
 	}
 
 	// Format the string into printable records.
@@ -265,10 +254,6 @@
 				return textRecord{Diff: d, Value: textLine(s)}
 			},
 		)
-<<<<<<< HEAD
-		delim = ""
-=======
->>>>>>> e8d3e9b1
 
 	// If the text appears to be binary data,
 	// then perform differencing in approximately fixed-sized chunks.
@@ -330,11 +315,7 @@
 
 	// Wrap the output with appropriate type information.
 	var out textNode = &textWrap{Prefix: "{", Value: list, Suffix: "}"}
-<<<<<<< HEAD
-	if !isText {
-=======
 	if !isMostlyText {
->>>>>>> e8d3e9b1
 		// The "{...}" byte-sequence literal is not valid Go syntax for strings.
 		// Emit the type for extra clarity (e.g. "string{...}").
 		if t.Kind() == reflect.String {
@@ -402,10 +383,7 @@
 
 	groups := coalesceAdjacentEdits(name, es)
 	groups = coalesceInterveningIdentical(groups, chunkSize/4)
-<<<<<<< HEAD
-=======
 	groups = cleanupSurroundingIdentical(groups, eq)
->>>>>>> e8d3e9b1
 	maxGroup := diffStats{Name: name}
 	for i, ds := range groups {
 		if maxLen >= 0 && numDiffs >= maxLen {
