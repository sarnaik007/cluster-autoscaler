--- conflicted
+++ resolved
@@ -330,8 +330,6 @@
 	}
 }
 
-<<<<<<< HEAD
-=======
 //HaveEach succeeds if actual solely contains elements that match the passed in element.
 //Please note that if actual is empty, HaveEach always will succeed.
 //By default HaveEach() uses Equal() to perform the match, however a
@@ -346,7 +344,6 @@
 	}
 }
 
->>>>>>> e8d3e9b1
 //HaveKey succeeds if actual is a map with the passed in key.
 //By default HaveKey uses Equal() to perform the match, however a
 //matcher can be passed in instead:
@@ -498,12 +495,6 @@
 //Expected must be either an int or a string.
 //  Expect(resp).Should(HaveHTTPStatus(http.StatusOK))   // asserts that resp.StatusCode == 200
 //  Expect(resp).Should(HaveHTTPStatus("404 Not Found")) // asserts that resp.Status == "404 Not Found"
-<<<<<<< HEAD
-func HaveHTTPStatus(expected interface{}) types.GomegaMatcher {
-	return &matchers.HaveHTTPStatusMatcher{Expected: expected}
-}
-
-=======
 //  Expect(resp).Should(HaveHTTPStatus(http.StatusOK, http.StatusNoContent))   // asserts that resp.StatusCode == 200 || resp.StatusCode == 204
 func HaveHTTPStatus(expected ...interface{}) types.GomegaMatcher {
 	return &matchers.HaveHTTPStatusMatcher{Expected: expected}
@@ -527,7 +518,6 @@
 	return &matchers.HaveHTTPBodyMatcher{Expected: expected}
 }
 
->>>>>>> e8d3e9b1
 //And succeeds only if all of the given matchers succeed.
 //The matchers are tried in order, and will fail-fast if one doesn't succeed.
 //  Expect("hi").To(And(HaveLen(2), Equal("hi"))
