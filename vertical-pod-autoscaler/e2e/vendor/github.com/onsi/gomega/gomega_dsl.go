--- conflicted
+++ resolved
@@ -22,11 +22,7 @@
 	"github.com/onsi/gomega/types"
 )
 
-<<<<<<< HEAD
-const GOMEGA_VERSION = "1.10.1"
-=======
 const GOMEGA_VERSION = "1.19.0"
->>>>>>> e8d3e9b1
 
 const nilGomegaPanic = `You are trying to make an assertion, but haven't registered Gomega's fail handler.
 If you're using Ginkgo then you probably forgot to put your assertion in an It().
@@ -408,14 +404,7 @@
 //
 //   Eventually(myChannel).Should(Receive(), "Something should have come down the pipe.")
 //   Consistently(myChannel).ShouldNot(Receive(), func() string { return "Nothing should have come down the pipe." })
-<<<<<<< HEAD
-type AsyncAssertion interface {
-	Should(matcher types.GomegaMatcher, optionalDescription ...interface{}) bool
-	ShouldNot(matcher types.GomegaMatcher, optionalDescription ...interface{}) bool
-}
-=======
 type AsyncAssertion = types.AsyncAssertion
->>>>>>> e8d3e9b1
 
 // GomegaAsyncAssertion is deprecated in favor of AsyncAssertion, which does not stutter.
 type GomegaAsyncAssertion = types.AsyncAssertion
@@ -443,125 +432,4 @@
 type GomegaAssertion = types.Assertion
 
 // OmegaMatcher is deprecated in favor of the better-named and better-organized types.GomegaMatcher but sticks around to support existing code that uses it
-<<<<<<< HEAD
-type OmegaMatcher types.GomegaMatcher
-
-// WithT wraps a *testing.T and provides `Expect`, `Eventually`, and `Consistently` methods.  This allows you to leverage
-// Gomega's rich ecosystem of matchers in standard `testing` test suites.
-//
-// Use `NewWithT` to instantiate a `WithT`
-type WithT struct {
-	t types.GomegaTestingT
-}
-
-// GomegaWithT is deprecated in favor of gomega.WithT, which does not stutter.
-type GomegaWithT = WithT
-
-// NewWithT takes a *testing.T and returngs a `gomega.WithT` allowing you to use `Expect`, `Eventually`, and `Consistently` along with
-// Gomega's rich ecosystem of matchers in standard `testing` test suits.
-//
-//    func TestFarmHasCow(t *testing.T) {
-//        g := gomega.NewWithT(t)
-//
-//        f := farm.New([]string{"Cow", "Horse"})
-//        g.Expect(f.HasCow()).To(BeTrue(), "Farm should have cow")
-//     }
-func NewWithT(t types.GomegaTestingT) *WithT {
-	return &WithT{
-		t: t,
-	}
-}
-
-// NewGomegaWithT is deprecated in favor of gomega.NewWithT, which does not stutter.
-func NewGomegaWithT(t types.GomegaTestingT) *GomegaWithT {
-	return NewWithT(t)
-}
-
-// Expect is used to make assertions. See documentation for Expect.
-func (g *WithT) Expect(actual interface{}, extra ...interface{}) Assertion {
-	return assertion.New(actual, testingtsupport.BuildTestingTGomegaFailWrapper(g.t), 0, extra...)
-}
-
-// Eventually is used to make asynchronous assertions. See documentation for Eventually.
-func (g *WithT) Eventually(actual interface{}, intervals ...interface{}) AsyncAssertion {
-	timeoutInterval := defaultEventuallyTimeout
-	pollingInterval := defaultEventuallyPollingInterval
-	if len(intervals) > 0 {
-		timeoutInterval = toDuration(intervals[0])
-	}
-	if len(intervals) > 1 {
-		pollingInterval = toDuration(intervals[1])
-	}
-	return asyncassertion.New(asyncassertion.AsyncAssertionTypeEventually, actual, testingtsupport.BuildTestingTGomegaFailWrapper(g.t), timeoutInterval, pollingInterval, 0)
-}
-
-// Consistently is used to make asynchronous assertions. See documentation for Consistently.
-func (g *WithT) Consistently(actual interface{}, intervals ...interface{}) AsyncAssertion {
-	timeoutInterval := defaultConsistentlyDuration
-	pollingInterval := defaultConsistentlyPollingInterval
-	if len(intervals) > 0 {
-		timeoutInterval = toDuration(intervals[0])
-	}
-	if len(intervals) > 1 {
-		pollingInterval = toDuration(intervals[1])
-	}
-	return asyncassertion.New(asyncassertion.AsyncAssertionTypeConsistently, actual, testingtsupport.BuildTestingTGomegaFailWrapper(g.t), timeoutInterval, pollingInterval, 0)
-}
-
-func toDuration(input interface{}) time.Duration {
-	duration, ok := input.(time.Duration)
-	if ok {
-		return duration
-	}
-
-	value := reflect.ValueOf(input)
-	kind := reflect.TypeOf(input).Kind()
-
-	if reflect.Int <= kind && kind <= reflect.Int64 {
-		return time.Duration(value.Int()) * time.Second
-	} else if reflect.Uint <= kind && kind <= reflect.Uint64 {
-		return time.Duration(value.Uint()) * time.Second
-	} else if reflect.Float32 <= kind && kind <= reflect.Float64 {
-		return time.Duration(value.Float() * float64(time.Second))
-	} else if reflect.String == kind {
-		duration, err := time.ParseDuration(value.String())
-		if err != nil {
-			panic(fmt.Sprintf("%#v is not a valid parsable duration string.", input))
-		}
-		return duration
-	}
-
-	panic(fmt.Sprintf("%v is not a valid interval.  Must be time.Duration, parsable duration string or a number.", input))
-}
-
-// Gomega describes the essential Gomega DSL. This interface allows libraries
-// to abstract between the standard package-level function implementations
-// and alternatives like *WithT.
-type Gomega interface {
-	Expect(actual interface{}, extra ...interface{}) Assertion
-	Eventually(actual interface{}, intervals ...interface{}) AsyncAssertion
-	Consistently(actual interface{}, intervals ...interface{}) AsyncAssertion
-}
-
-type globalFailHandlerGomega struct{}
-
-// DefaultGomega supplies the standard package-level implementation
-var Default Gomega = globalFailHandlerGomega{}
-
-// Expect is used to make assertions. See documentation for Expect.
-func (globalFailHandlerGomega) Expect(actual interface{}, extra ...interface{}) Assertion {
-	return Expect(actual, extra...)
-}
-
-// Eventually is used to make asynchronous assertions. See documentation for Eventually.
-func (globalFailHandlerGomega) Eventually(actual interface{}, extra ...interface{}) AsyncAssertion {
-	return Eventually(actual, extra...)
-}
-
-// Consistently is used to make asynchronous assertions. See documentation for Consistently.
-func (globalFailHandlerGomega) Consistently(actual interface{}, extra ...interface{}) AsyncAssertion {
-	return Consistently(actual, extra...)
-}
-=======
-type OmegaMatcher = types.GomegaMatcher
->>>>>>> e8d3e9b1
+type OmegaMatcher = types.GomegaMatcher