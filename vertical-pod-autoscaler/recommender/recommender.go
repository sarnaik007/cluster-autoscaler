/*
Copyright 2017 The Kubernetes Authors.

Licensed under the Apache License, Version 2.0 (the "License");
you may not use this file except in compliance with the License.
You may obtain a copy of the License at

    http://www.apache.org/licenses/LICENSE-2.0

Unless required by applicable law or agreed to in writing, software
distributed under the License is distributed on an "AS IS" BASIS,
WITHOUT WARRANTIES OR CONDITIONS OF ANY KIND, either express or implied.
See the License for the specific language governing permissions and
limitations under the License.
*/

package main

import (
	"time"

	"github.com/golang/glog"
	apiv1 "k8s.io/api/core/v1"
	metav1 "k8s.io/apimachinery/pkg/apis/meta/v1"
	"k8s.io/apimachinery/pkg/fields"
	"k8s.io/apimachinery/pkg/labels"
	vpa_types "k8s.io/autoscaler/vertical-pod-autoscaler/pkg/apis/poc.autoscaling.k8s.io/v1alpha1"
	vpa_clientset "k8s.io/autoscaler/vertical-pod-autoscaler/pkg/client/clientset/versioned"
	vpa_api "k8s.io/autoscaler/vertical-pod-autoscaler/pkg/client/clientset/versioned/typed/poc.autoscaling.k8s.io/v1alpha1"
	vpa_lister "k8s.io/autoscaler/vertical-pod-autoscaler/pkg/client/listers/poc.autoscaling.k8s.io/v1alpha1"
	vpa_api_util "k8s.io/autoscaler/vertical-pod-autoscaler/pkg/utils/vpa"
	"k8s.io/autoscaler/vertical-pod-autoscaler/recommender/cluster"
	"k8s.io/autoscaler/vertical-pod-autoscaler/recommender/logic"
	"k8s.io/autoscaler/vertical-pod-autoscaler/recommender/model"
	"k8s.io/autoscaler/vertical-pod-autoscaler/recommender/signals"
	kube_client "k8s.io/client-go/kubernetes"
	v1lister "k8s.io/client-go/listers/core/v1"
	"k8s.io/client-go/rest"
	"k8s.io/client-go/tools/cache"
	resourceclient "k8s.io/metrics/pkg/client/clientset_generated/clientset/typed/metrics/v1beta1"
)

// Recommender recommend resources for certain containers, based on utilization periodically got from metrics api.
type Recommender interface {
	Run()
}

type recommender struct {
	clusterState            *model.ClusterState
	specClient              cluster.SpecClient
	metricsClient           cluster.MetricsClient
	metricsFetchingInterval time.Duration
	historyProvider         signals.HistoryProvider
	vpaClient               vpa_api.VerticalPodAutoscalerInterface
	vpaLister               vpa_lister.VerticalPodAutoscalerLister
	podResourceRecommender  logic.PodResourceRecommender
}

func (r *recommender) readHistory() {
	clusterHistory, err := r.historyProvider.GetClusterHistory()
	if err != nil {
		glog.Errorf("Cannot get cluster history: %v", err)
	}
	for podID, podHistory := range clusterHistory {
		glog.V(4).Infof("Adding pod %v with labels %v", podID, podHistory.LastLabels)
		r.clusterState.AddOrUpdatePod(podID, podHistory.LastLabels)
		for containerName, sampleList := range podHistory.Samples {
			containerID := model.ContainerID{
				PodID:         podID,
				ContainerName: containerName}
			glog.V(4).Infof("Adding %d samples for container %v", len(sampleList), containerID)
			for _, sample := range sampleList {
				r.clusterState.AddSample(
					&model.ContainerUsageSampleWithKey{
						ContainerUsageSample: sample,
						Container:            containerID})
			}
		}
	}
}

// Fetch VPA objects and load them into the cluster state.
func (r *recommender) loadVPAs() {
	vpaCRDs, err := r.vpaLister.List(labels.Everything())
	if err != nil {
		glog.Errorf("Cannot list VPAs. Reason: %+v", err)
	} else {
		glog.V(3).Infof("Fetched VPAs.")
	}

<<<<<<< HEAD
	vpaNameToSelector := make(map[model.VpaID]labels.Selector)
	for n, vpaCRD := range vpaCRDs.Items {
=======
	vpas := make(map[model.VpaID]labels.Selector)
	for n, vpaCRD := range vpaCRDs {
>>>>>>> a3c66bd0
		glog.V(3).Infof("VPA CRD #%v: %+v", n, vpaCRD)
		selector, err := metav1.LabelSelectorAsSelector(vpaCRD.Spec.Selector)
		if err != nil {
			glog.Errorf(
				"Cannot convert VPA Selector %+v to internal representation. Reason: %+v",
				vpaCRD.Spec.Selector, err)
<<<<<<< HEAD
		} else {
			vpaName := vpaCRD.ObjectMeta.Name
			vpaNameToSelector[model.VpaID{VpaName: vpaName}] = selector
			if vpaCRD.Status.LastUpdateTime.IsZero() {
				glog.V(3).Infof("Empty status in %v, initializing", vpaName)
				initVPAStatus(r.vpaClient, vpaName)
=======
			continue
		}
		vpaName := vpaCRD.ObjectMeta.Name
		vpas[model.VpaID{vpaName}] = selector
		if vpaCRD.Status.LastUpdateTime.IsZero() {
			glog.V(3).Infof("Empty status in %v, initializing", vpaName)
			_, err := vpa_api_util.InitVpaStatus(r.vpaClient, vpaName)
			if err != nil {
				glog.Errorf(
					"Cannot initialize VPA %v. Reason: %+v", vpaName, err)
>>>>>>> a3c66bd0
			}
		}
	}
	for key := range r.clusterState.Vpas {
		if _, exists := vpaNameToSelector[key]; !exists {
			glog.V(3).Infof("Deleting VPA %v", key)
			r.clusterState.DeleteVpa(key)
		}
	}
	for key, selector := range vpaNameToSelector {
		r.clusterState.AddOrUpdateVpa(key, selector.String())
	}
}

// Load pod into the cluster state.
func (r *recommender) loadPods() {
	podSpecs, err := r.specClient.GetPodSpecs()
	if err != nil {
		glog.Errorf("Cannot get SimplePodSpecs. Reason: %+v", err)
	}
	pods := make(map[model.PodID]*model.BasicPodSpec)
	for n, spec := range podSpecs {
		glog.V(3).Infof("SimplePodSpec #%v: %+v", n, spec)
		pods[spec.ID] = spec
	}
	for key := range r.clusterState.Pods {
		if _, exists := pods[key]; !exists {
			glog.V(3).Infof("Deleting Pod %v", key)
			r.clusterState.DeletePod(key)
		}
	}
	for _, pod := range pods {
		r.clusterState.AddOrUpdatePod(pod.ID, pod.PodLabels)
		for _, container := range pod.Containers {
			r.clusterState.AddOrUpdateContainer(container.ID)
		}
	}
}

// Updates VPA CRD objects' statuses.
func (r *recommender) updateVPAs() {
	for key, vpa := range r.clusterState.Vpas {
		glog.V(3).Infof("VPA to update #%v: %+v", key, vpa)

		resources := r.podResourceRecommender.GetRecommendedPodResources(vpa)
		vpaName := vpa.ID.VpaName

		containerResources := make([]vpa_types.RecommendedContainerResources, 0, len(resources))
		for containerId, res := range resources {
			containerResources = append(containerResources, vpa_types.RecommendedContainerResources{
				Name:           containerId,
				Target:         model.ResoucesAsResourceList(res.Target),
				MinRecommended: model.ResoucesAsResourceList(res.MinRecommended),
				MaxRecommended: model.ResoucesAsResourceList(res.MaxRecommended),
			})

		}

<<<<<<< HEAD
		recommendation := vpa_types.RecommendedPodResources{containerResources}

		patches := []patchRecord{
			{
				Op:    "add",
				Path:  "/status/lastUpdateTime",
				Value: metav1.Time{time.Now()},
			},
			{
				Op:    "add",
				Path:  "/status/recommendation",
				Value: recommendation,
			},
=======
		recommendation := vpa_types.RecommendedPodResources{contanerResources}
		_, err := vpa_api_util.UpdateVpaRecommendation(r.vpaClient, vpaName, recommendation)
		if err != nil {
			glog.Errorf(
				"Cannot update VPA %v object. Reason: %+v", vpaName, err)
>>>>>>> a3c66bd0
		}
	}

}

// Currently it just prints out current utilization to the console.
// It will be soon replaced by something more useful.
func (r *recommender) runOnce() {
	glog.V(3).Infof("Recommender Run")
	r.loadVPAs()
	r.loadPods()

	metricsSnapshots, err := r.metricsClient.GetContainersMetrics()
	if err != nil {
		glog.Errorf("Cannot get containers metrics. Reason: %+v", err)
	}
	for n, snap := range metricsSnapshots {
		glog.V(3).Infof("ContainerMetricsSnapshot #%v: %+v", n, snap)
	}
	r.updateVPAs()
}

func (r *recommender) Run() {
	r.readHistory()
	for {
		select {
		case <-time.After(r.metricsFetchingInterval):
			{
				r.runOnce()
			}
		}
	}
}

func createPodResourceRecommender() logic.PodResourceRecommender {
	// Create a fake recommender that returns a hard-coded recommendation.
	// TODO: Replace with a real recommender based on past usage.
	var MiB float64 = 1024 * 1024
	target := model.Resources{
		model.ResourceCPU:    model.CPUAmountFromCores(0.5),
		model.ResourceMemory: model.MemoryAmountFromBytes(200. * MiB),
	}
	lowerBound := model.Resources{
		model.ResourceCPU:    model.CPUAmountFromCores(0.4),
		model.ResourceMemory: model.MemoryAmountFromBytes(150. * MiB),
	}
	upperBound := model.Resources{
		model.ResourceCPU:    model.CPUAmountFromCores(0.6),
		model.ResourceMemory: model.MemoryAmountFromBytes(250. * MiB),
	}
	return logic.NewPodResourceRecommender(
		logic.NewConstEstimator(target),
		logic.NewConstEstimator(lowerBound),
		logic.NewConstEstimator(upperBound))
}

// NewRecommender creates a new recommender instance,
// which can be run in order to provide continuous resource recommendations for containers.
// It requires cluster configuration object and duration between recommender intervals.
func NewRecommender(namespace string, config *rest.Config, metricsFetcherInterval time.Duration, historyProvider signals.HistoryProvider) Recommender {
	recommender := &recommender{
		clusterState:            model.NewClusterState(),
		specClient:              newSpecClient(config),
		metricsClient:           newMetricsClient(config),
		metricsFetchingInterval: metricsFetcherInterval,
		historyProvider:         historyProvider,
		vpaClient:               vpa_clientset.NewForConfigOrDie(config).PocV1alpha1().VerticalPodAutoscalers(namespace),
		vpaLister:               vpa_api_util.NewAllVpasLister(vpa_clientset.NewForConfigOrDie(config), make(chan struct{})),
		podResourceRecommender:  createPodResourceRecommender(),
	}
	glog.V(3).Infof("New Recommender created %+v", recommender)

	return recommender
}

func newSpecClient(config *rest.Config) cluster.SpecClient {
	kubeClient := kube_client.NewForConfigOrDie(config)
	podLister := newPodLister(kubeClient)
	return cluster.NewSpecClient(podLister)
}

func newMetricsClient(config *rest.Config) cluster.MetricsClient {
	metricsGetter := resourceclient.NewForConfigOrDie(config)
	return cluster.NewMetricsClient(metricsGetter)
}

// Creates PodLister, listing only not terminated pods.
func newPodLister(kubeClient kube_client.Interface) v1lister.PodLister {
	selector := fields.ParseSelectorOrDie("status.phase!=" + string(apiv1.PodPending) + ",status.phase!=" + string(apiv1.PodUnknown))
	podListWatch := cache.NewListWatchFromClient(kubeClient.CoreV1().RESTClient(), "pods", apiv1.NamespaceAll, selector)
	store := cache.NewIndexer(cache.MetaNamespaceKeyFunc, cache.Indexers{cache.NamespaceIndex: cache.MetaNamespaceIndexFunc})
	podLister := v1lister.NewPodLister(store)
	podReflector := cache.NewReflector(podListWatch, &apiv1.Pod{}, store, time.Hour)
	stopCh := make(chan struct{})
	go podReflector.Run(stopCh)
	return podLister
}<|MERGE_RESOLUTION|>--- conflicted
+++ resolved
@@ -88,38 +88,24 @@
 		glog.V(3).Infof("Fetched VPAs.")
 	}
 
-<<<<<<< HEAD
 	vpaNameToSelector := make(map[model.VpaID]labels.Selector)
-	for n, vpaCRD := range vpaCRDs.Items {
-=======
-	vpas := make(map[model.VpaID]labels.Selector)
 	for n, vpaCRD := range vpaCRDs {
->>>>>>> a3c66bd0
 		glog.V(3).Infof("VPA CRD #%v: %+v", n, vpaCRD)
 		selector, err := metav1.LabelSelectorAsSelector(vpaCRD.Spec.Selector)
 		if err != nil {
 			glog.Errorf(
 				"Cannot convert VPA Selector %+v to internal representation. Reason: %+v",
 				vpaCRD.Spec.Selector, err)
-<<<<<<< HEAD
 		} else {
 			vpaName := vpaCRD.ObjectMeta.Name
 			vpaNameToSelector[model.VpaID{VpaName: vpaName}] = selector
 			if vpaCRD.Status.LastUpdateTime.IsZero() {
 				glog.V(3).Infof("Empty status in %v, initializing", vpaName)
-				initVPAStatus(r.vpaClient, vpaName)
-=======
-			continue
-		}
-		vpaName := vpaCRD.ObjectMeta.Name
-		vpas[model.VpaID{vpaName}] = selector
-		if vpaCRD.Status.LastUpdateTime.IsZero() {
-			glog.V(3).Infof("Empty status in %v, initializing", vpaName)
-			_, err := vpa_api_util.InitVpaStatus(r.vpaClient, vpaName)
-			if err != nil {
-				glog.Errorf(
-					"Cannot initialize VPA %v. Reason: %+v", vpaName, err)
->>>>>>> a3c66bd0
+				_, err := vpa_api_util.InitVpaStatus(r.vpaClient, vpaName)
+				if err != nil {
+					glog.Errorf(
+						"Cannot initialize VPA %v. Reason: %+v", vpaName, err)
+				}
 			}
 		}
 	}
@@ -178,27 +164,11 @@
 
 		}
 
-<<<<<<< HEAD
 		recommendation := vpa_types.RecommendedPodResources{containerResources}
-
-		patches := []patchRecord{
-			{
-				Op:    "add",
-				Path:  "/status/lastUpdateTime",
-				Value: metav1.Time{time.Now()},
-			},
-			{
-				Op:    "add",
-				Path:  "/status/recommendation",
-				Value: recommendation,
-			},
-=======
-		recommendation := vpa_types.RecommendedPodResources{contanerResources}
 		_, err := vpa_api_util.UpdateVpaRecommendation(r.vpaClient, vpaName, recommendation)
 		if err != nil {
 			glog.Errorf(
 				"Cannot update VPA %v object. Reason: %+v", vpaName, err)
->>>>>>> a3c66bd0
 		}
 	}
 
