# Copyright 2017 The Kubernetes Authors. All rights reserved
#
# Licensed under the Apache License, Version 2.0 (the "License");
# you may not use this file except in compliance with the License.
# You may obtain a copy of the License at
#
#     http://www.apache.org/licenses/LICENSE-2.0
#
# Unless required by applicable law or agreed to in writing, software
# distributed under the License is distributed on an "AS IS" BASIS,
# WITHOUT WARRANTIES OR CONDITIONS OF ANY KIND, either express or implied.
# See the License for the specific language governing permissions and
# limitations under the License.

<<<<<<< HEAD
FROM golang:1.18.1
=======
FROM golang:1.19
>>>>>>> e8d3e9b1
LABEL maintainer="Marcin Wielgus <mwielgus@google.com>"

ENV GOPATH /gopath/
ENV PATH $GOPATH/bin:$PATH
ENV GO111MODULE auto

RUN apt-get update && apt-get --yes install libseccomp-dev
RUN go version
RUN go get github.com/tools/godep
RUN godep version
CMD ["/bin/bash"]<|MERGE_RESOLUTION|>--- conflicted
+++ resolved
@@ -12,11 +12,7 @@
 # See the License for the specific language governing permissions and
 # limitations under the License.
 
-<<<<<<< HEAD
-FROM golang:1.18.1
-=======
 FROM golang:1.19
->>>>>>> e8d3e9b1
 LABEL maintainer="Marcin Wielgus <mwielgus@google.com>"
 
 ENV GOPATH /gopath/
