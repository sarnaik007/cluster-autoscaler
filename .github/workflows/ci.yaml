name: Tests

on:
  - push
  - pull_request

env:
  GOPATH: ${{ github.workspace }}/go

permissions:
  contents: read

jobs:
  test-and-verify:
    runs-on: ubuntu-latest
    steps:
      - name: Set up Go
        uses: actions/setup-go@v2
        with:
<<<<<<< HEAD
          go-version: 1.17.5
=======
          go-version: 1.18.1
>>>>>>> e8d3e9b1

      - uses: actions/checkout@v2
        with:
          path: ${{ env.GOPATH }}/src/k8s.io/autoscaler

      - name: Apt-get
        run: sudo apt-get install libseccomp-dev -qq

      - name: Prepare
        working-directory: ${{ env.GOPATH }}/src/k8s.io/autoscaler
        run: hack/install-verify-tools.sh
        env:
          GO111MODULE: auto

      - name: Verify
        working-directory: ${{ env.GOPATH }}/src/k8s.io/autoscaler
        run: hack/verify-all.sh -v
        env:
          GO111MODULE: auto

      - name: Test
        working-directory: ${{ env.GOPATH }}/src/k8s.io/autoscaler
        run: hack/for-go-proj.sh test
        env:
          GO111MODULE: auto<|MERGE_RESOLUTION|>--- conflicted
+++ resolved
@@ -17,11 +17,7 @@
       - name: Set up Go
         uses: actions/setup-go@v2
         with:
-<<<<<<< HEAD
-          go-version: 1.17.5
-=======
           go-version: 1.18.1
->>>>>>> e8d3e9b1
 
       - uses: actions/checkout@v2
         with:
