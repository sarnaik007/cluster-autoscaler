## Ref: https://kubernetes.io/docs/concepts/configuration/assign-pod-node/#affinity-and-anti-affinity
# affinity -- Affinity for pod assignment
affinity: {}

autoDiscovery:
<<<<<<< HEAD
  # cloudProviders `aws`, `gce`, `magnum` and `clusterapi` are supported by auto-discovery at this time
  # AWS: Set tags as described in https://github.com/kubernetes/autoscaler/blob/master/cluster-autoscaler/cloudprovider/aws/README.md#auto-discovery-setup

  # autoDiscovery.clusterName -- Enable autodiscovery for `cloudProvider=aws`, for groups matching `autoDiscovery.tags`.
=======
  # cloudProviders `aws`, `gce`, `azure`, `magnum` and `clusterapi` are supported by auto-discovery at this time
  # AWS: Set tags as described in https://github.com/kubernetes/autoscaler/blob/master/cluster-autoscaler/cloudprovider/aws/README.md#auto-discovery-setup

  # autoDiscovery.clusterName -- Enable autodiscovery for `cloudProvider=aws`, for groups matching `autoDiscovery.tags`.
  # autoDiscovery.clusterName -- Enable autodiscovery for `cloudProvider=azure`, using tags defined in https://github.com/kubernetes/autoscaler/blob/master/cluster-autoscaler/cloudprovider/azure/README.md#auto-discovery-setup.
>>>>>>> e8d3e9b1
  # Enable autodiscovery for `cloudProvider=clusterapi`, for groups matching `autoDiscovery.labels`.
  # Enable autodiscovery for `cloudProvider=gce`, but no MIG tagging required.
  # Enable autodiscovery for `cloudProvider=magnum`, for groups matching `autoDiscovery.roles`.
  clusterName:  # cluster.local

  # autoDiscovery.tags -- ASG tags to match, run through `tpl`.
  tags:
    - k8s.io/cluster-autoscaler/enabled
    - k8s.io/cluster-autoscaler/{{ .Values.autoDiscovery.clusterName }}
  # - kubernetes.io/cluster/{{ .Values.autoDiscovery.clusterName }}

  # autoDiscovery.roles -- Magnum node group roles to match.
  roles:
    - worker

  # autoDiscovery.labels -- Cluster-API labels to match  https://github.com/kubernetes/autoscaler/blob/master/cluster-autoscaler/cloudprovider/clusterapi/README.md#configuring-node-group-auto-discovery
  labels: []
    # - color: green
    # - shape: circle
# autoscalingGroups -- For AWS, Azure AKS or Magnum. At least one element is required if not using `autoDiscovery`. For example:
# <pre>
# - name: asg1<br />
#   maxSize: 2<br />
#   minSize: 1
# </pre>
autoscalingGroups: []
# - name: asg1
#   maxSize: 2
#   minSize: 1
# - name: asg2
#   maxSize: 2
#   minSize: 1

# autoscalingGroupsnamePrefix -- For GCE. At least one element is required if not using `autoDiscovery`. For example:
# <pre>
# - name: ig01<br />
#   maxSize: 10<br />
#   minSize: 0
# </pre>
autoscalingGroupsnamePrefix: []
# - name: ig01
#   maxSize: 10
#   minSize: 0
# - name: ig02
#   maxSize: 10
#   minSize: 0

# awsAccessKeyID -- AWS access key ID ([if AWS user keys used](https://github.com/kubernetes/autoscaler/blob/master/cluster-autoscaler/cloudprovider/aws/README.md#using-aws-credentials))
awsAccessKeyID: ""

# awsRegion -- AWS region (required if `cloudProvider=aws`)
awsRegion: us-east-1

# awsSecretAccessKey -- AWS access secret key ([if AWS user keys used](https://github.com/kubernetes/autoscaler/blob/master/cluster-autoscaler/cloudprovider/aws/README.md#using-aws-credentials))
awsSecretAccessKey: ""

# azureClientID -- Service Principal ClientID with contributor permission to Cluster and Node ResourceGroup.
# Required if `cloudProvider=azure`
azureClientID: ""

# azureClientSecret -- Service Principal ClientSecret with contributor permission to Cluster and Node ResourceGroup.
# Required if `cloudProvider=azure`
azureClientSecret: ""

# azureResourceGroup -- Azure resource group that the cluster is located.
# Required if `cloudProvider=azure`
azureResourceGroup: ""

# azureSubscriptionID -- Azure subscription where the resources are located.
# Required if `cloudProvider=azure`
azureSubscriptionID: ""

# azureTenantID -- Azure tenant where the resources are located.
# Required if `cloudProvider=azure`
azureTenantID: ""

# azureVMType -- Azure VM type.
azureVMType: "AKS"

# azureClusterName -- Azure AKS cluster name.
# Required if `cloudProvider=azure`
azureClusterName: ""

# azureNodeResourceGroup -- Azure resource group where the cluster's nodes are located, typically set as `MC_<cluster-resource-group-name>_<cluster-name>_<location>`.
# Required if `cloudProvider=azure`
azureNodeResourceGroup: ""

# azureUseManagedIdentityExtension -- Whether to use Azure's managed identity extension for credentials. If using MSI, ensure subscription ID, resource group, and azure AKS cluster name are set.
azureUseManagedIdentityExtension: false

# magnumClusterName -- Cluster name or ID in Magnum.
# Required if `cloudProvider=magnum` and not setting `autoDiscovery.clusterName`.
magnumClusterName: ""

# magnumCABundlePath -- Path to the host's CA bundle, from `ca-file` in the cloud-config file.
magnumCABundlePath: "/etc/kubernetes/ca-bundle.crt"

# clusterAPIMode --  Cluster API mode, see https://github.com/kubernetes/autoscaler/blob/master/cluster-autoscaler/cloudprovider/clusterapi/README.md#connecting-cluster-autoscaler-to-cluster-api-management-and-workload-clusters
# Syntax: workloadClusterMode-ManagementClusterMode
# for `kubeconfig-kubeconfig`, `incluster-kubeconfig` and `single-kubeconfig` you always must mount the external kubeconfig using either `extraVolumeSecrets` or `extraMounts` and `extraVolumes`
# if you dont set `clusterAPIKubeconfigSecret`and thus use an in-cluster config or want to use a non capi generated kubeconfig you must do so for the workload kubeconfig as well
clusterAPIMode: incluster-incluster  # incluster-incluster, incluster-kubeconfig, kubeconfig-incluster, kubeconfig-kubeconfig, single-kubeconfig

# clusterAPIKubeconfigSecret -- Secret containing kubeconfig for connecting to Cluster API managed workloadcluster
# Required if `cloudProvider=clusterapi` and `clusterAPIMode=kubeconfig-kubeconfig,kubeconfig-incluster or incluster-kubeconfig`
clusterAPIKubeconfigSecret: ""

# clusterAPIWorkloadKubeconfigPath -- Path to kubeconfig for connecting to Cluster API managed workloadcluster, only used if `clusterAPIMode=kubeconfig-kubeconfig or kubeconfig-incluster`
clusterAPIWorkloadKubeconfigPath: /etc/kubernetes/value

# clusterAPICloudConfigPath -- Path to kubeconfig for connecting to Cluster API Management Cluster, only used if `clusterAPIMode=kubeconfig-kubeconfig or incluster-kubeconfig`
clusterAPICloudConfigPath: /etc/kubernetes/mgmt-kubeconfig

# clusterAPIConfigMapsNamespace -- Namespace on the workload cluster to store Leader election and status configmaps
clusterAPIConfigMapsNamespace: ""

# cloudConfigPath -- Configuration file for cloud provider.
cloudConfigPath: ""

# cloudProvider -- The cloud provider where the autoscaler runs.
# Currently only `gce`, `aws`, `azure`, `magnum` and `clusterapi` are supported.
# `aws` supported for AWS. `gce` for GCE. `azure` for Azure AKS.
# `magnum` for OpenStack Magnum, `clusterapi` for Cluster API.
cloudProvider: aws

# containerSecurityContext -- [Security context for container](https://kubernetes.io/docs/tasks/configure-pod-container/security-context/)
containerSecurityContext: {}
  # capabilities:
  #   drop:
  #   - ALL

deployment:
  # deployment.annotations -- Annotations to add to the Deployment object.
  annotations: {}

# dnsPolicy -- Defaults to `ClusterFirst`. Valid values are:
# `ClusterFirstWithHostNet`, `ClusterFirst`, `Default` or `None`.
# If autoscaler does not depend on cluster DNS, recommended to set this to `Default`.
dnsPolicy: ClusterFirst

## Priorities Expander
# expanderPriorities -- The expanderPriorities is used if `extraArgs.expander` contains `priority` and expanderPriorities is also set with the priorities.
# If `extraArgs.expander` contains `priority`, then expanderPriorities is used to define cluster-autoscaler-priority-expander priorities.
# See: https://github.com/kubernetes/autoscaler/blob/master/cluster-autoscaler/expander/priority/readme.md
expanderPriorities: {}

# priorityConfigMapAnnotations -- Annotations to add to `cluster-autoscaler-priority-expander` ConfigMap.
priorityConfigMapAnnotations: {}
  # key1: "value1"
  # key2: "value2"

# extraArgs -- Additional container arguments.
# Refer to https://github.com/kubernetes/autoscaler/blob/master/cluster-autoscaler/FAQ.md#what-are-the-parameters-to-ca for the full list of cluster autoscaler
# parameters and their default values.
# Everything after the first _ will be ignored allowing the use of multi-string arguments.
extraArgs:
  logtostderr: true
  stderrthreshold: info
  v: 4
  # write-status-configmap: true
  # status-config-map-name: cluster-autoscaler-status
  # leader-elect: true
  # leader-elect-resource-lock: endpoints
  # skip-nodes-with-local-storage: true
  # expander: random
  # scale-down-enabled: true
  # balance-similar-node-groups: true
  # min-replica-count: 0
  # scale-down-utilization-threshold: 0.5
  # scale-down-non-empty-candidates-count: 30
  # max-node-provision-time: 15m0s
  # scan-interval: 10s
  # scale-down-delay-after-add: 10m
  # scale-down-delay-after-delete: 0s
  # scale-down-delay-after-failure: 3m
  # scale-down-unneeded-time: 10m
  # skip-nodes-with-system-pods: true
  # balancing-ignore-label_1: first-label-to-ignore
  # balancing-ignore-label_2: second-label-to-ignore

# extraEnv -- Additional container environment variables.
extraEnv: {}

# extraEnvConfigMaps -- Additional container environment variables from ConfigMaps.
extraEnvConfigMaps: {}

# extraEnvSecrets -- Additional container environment variables from Secrets.
extraEnvSecrets: {}

# envFromConfigMap -- ConfigMap name to use as envFrom.
envFromConfigMap: ""

# envFromSecret -- Secret name to use as envFrom.
envFromSecret: ""

# extraVolumeSecrets -- Additional volumes to mount from Secrets.
extraVolumeSecrets: {}
  # autoscaler-vol:
  #   mountPath: /data/autoscaler/
  # custom-vol:
  #   name: custom-secret
  #   mountPath: /data/custom/
  #   items:
  #     - key: subkey
  #       path: mypath

# extraVolumes -- Additional volumes.
extraVolumes: []
  # - name: ssl-certs
  #   hostPath:
  #     path: /etc/ssl/certs/ca-bundle.crt

# extraVolumeMounts -- Additional volumes to mount.
extraVolumeMounts: []
  # - name: ssl-certs
  #   mountPath: /etc/ssl/certs/ca-certificates.crt
  #   readOnly: true

# fullnameOverride -- String to fully override `cluster-autoscaler.fullname` template.
fullnameOverride: ""

image:
  # image.repository -- Image repository
  repository: k8s.gcr.io/autoscaling/cluster-autoscaler
  # image.tag -- Image tag
  tag: v1.23.0
  # image.pullPolicy -- Image pull policy
  pullPolicy: IfNotPresent
  ## Optionally specify an array of imagePullSecrets.
  ## Secrets must be manually created in the namespace.
  ## ref: https://kubernetes.io/docs/tasks/configure-pod-container/pull-image-private-registry/
  ##
  # image.pullSecrets -- Image pull secrets
  pullSecrets: []
  # - myRegistrKeySecretName

# kubeTargetVersionOverride -- Allow overriding the `.Capabilities.KubeVersion.GitVersion` check. Useful for `helm template` commands.
kubeTargetVersionOverride: ""

# nameOverride -- String to partially override `cluster-autoscaler.fullname` template (will maintain the release name)
nameOverride: ""

# nodeSelector -- Node labels for pod assignment. Ref: https://kubernetes.io/docs/user-guide/node-selection/.
nodeSelector: {}

# podAnnotations -- Annotations to add to each pod.
podAnnotations: {}

# podDisruptionBudget -- Pod disruption budget.
podDisruptionBudget:
  maxUnavailable: 1
  # minAvailable: 2

# podLabels -- Labels to add to each pod.
podLabels: {}

# additionalLabels -- Labels to add to each object of the chart.
additionalLabels: {}

# priorityClassName -- priorityClassName
priorityClassName: "system-cluster-critical"

rbac:
  # rbac.create -- If `true`, create and use RBAC resources.
  create: true
  # rbac.pspEnabled -- If `true`, creates and uses RBAC resources required in the cluster with [Pod Security Policies](https://kubernetes.io/docs/concepts/policy/pod-security-policy/) enabled.
  # Must be used with `rbac.create` set to `true`.
  pspEnabled: false
  # rbac.clusterScoped -- if set to false will only provision RBAC to alter resources in the current namespace. Most useful for Cluster-API
  clusterScoped: true
  serviceAccount:
    # rbac.serviceAccount.annotations -- Additional Service Account annotations.
    annotations: {}
    # rbac.serviceAccount.create -- If `true` and `rbac.create` is also true, a Service Account will be created.
    create: true
    # rbac.serviceAccount.name -- The name of the ServiceAccount to use. If not set and create is `true`, a name is generated using the fullname template.
    name: ""
    # rbac.serviceAccount.automountServiceAccountToken -- Automount API credentials for a Service Account.
    automountServiceAccountToken: true

# replicaCount -- Desired number of pods
replicaCount: 1

# resources -- Pod resource requests and limits.
resources: {}
  # limits:
  #   cpu: 100m
  #   memory: 300Mi
  # requests:
  #   cpu: 100m
  #   memory: 300Mi

# securityContext -- [Security context for pod](https://kubernetes.io/docs/tasks/configure-pod-container/security-context/)
securityContext: {}
  # runAsNonRoot: true
  # runAsUser: 1001
  # runAsGroup: 1001

service:
  # service.create -- If `true`, a Service will be created.
  create: true
  # service.annotations -- Annotations to add to service
  annotations: {}
  # service.labels -- Labels to add to service
  labels: {}
  # service.externalIPs -- List of IP addresses at which the service is available. Ref: https://kubernetes.io/docs/user-guide/services/#external-ips.
  externalIPs: []

  # service.loadBalancerIP -- IP address to assign to load balancer (if supported).
  loadBalancerIP: ""
  # service.loadBalancerSourceRanges -- List of IP CIDRs allowed access to load balancer (if supported).
  loadBalancerSourceRanges: []
  # service.servicePort -- Service port to expose.
  servicePort: 8085
  # service.portName -- Name for service port.
  portName: http
  # service.type -- Type of service to create.
  type: ClusterIP

## Are you using Prometheus Operator?
serviceMonitor:
  # serviceMonitor.enabled -- If true, creates a Prometheus Operator ServiceMonitor.
  enabled: false
  # serviceMonitor.interval -- Interval that Prometheus scrapes Cluster Autoscaler metrics.
  interval: 10s
  # serviceMonitor.namespace -- Namespace which Prometheus is running in.
  namespace: monitoring
  ## [Prometheus Selector Label](https://github.com/helm/charts/tree/master/stable/prometheus-operator#prometheus-operator-1)
  ## [Kube Prometheus Selector Label](https://github.com/helm/charts/tree/master/stable/prometheus-operator#exporters)
  # serviceMonitor.selector -- Default to kube-prometheus install (CoreOS recommended), but should be set according to Prometheus install.
  selector:
    release: prometheus-operator
  # serviceMonitor.path -- The path to scrape for metrics; autoscaler exposes `/metrics` (this is standard)
  path: /metrics
  # serviceMonitor.annotations -- Annotations to add to service monitor
  annotations: {}

## Custom PrometheusRule to be defined
## The value is evaluated as a template, so, for example, the value can depend on .Release or .Chart
## ref: https://github.com/coreos/prometheus-operator#customresourcedefinitions
prometheusRule:
  # prometheusRule.enabled -- If true, creates a Prometheus Operator PrometheusRule.
  enabled: false
  # prometheusRule.additionalLabels -- Additional labels to be set in metadata.
  additionalLabels: {}
  # prometheusRule.namespace -- Namespace which Prometheus is running in.
  namespace: monitoring
  # prometheusRule.interval -- How often rules in the group are evaluated (falls back to `global.evaluation_interval` if not set).
  interval: null
  # prometheusRule.rules -- Rules spec template (see https://github.com/prometheus-operator/prometheus-operator/blob/master/Documentation/api.md#rule).
  rules: []

# tolerations -- List of node taints to tolerate (requires Kubernetes >= 1.6).
tolerations: []

# topologySpreadConstraints -- You can use topology spread constraints to control how Pods are spread across your cluster among failure-domains such as regions, zones, nodes, and other user-defined topology domains. (requires Kubernetes >= 1.19).
topologySpreadConstraints: []
  # - maxSkew: 1
  #   topologyKey: topology.kubernetes.io/zone
  #   whenUnsatisfiable: DoNotSchedule
  #   labelSelector:
  #     matchLabels:
  #       app.kubernetes.io/instance: cluster-autoscaler

# updateStrategy -- [Deployment update strategy](https://kubernetes.io/docs/concepts/workloads/controllers/deployment/#strategy)
updateStrategy: {}
  # rollingUpdate:
  #   maxSurge: 1
  #   maxUnavailable: 0
  # type: RollingUpdate<|MERGE_RESOLUTION|>--- conflicted
+++ resolved
@@ -3,18 +3,11 @@
 affinity: {}
 
 autoDiscovery:
-<<<<<<< HEAD
-  # cloudProviders `aws`, `gce`, `magnum` and `clusterapi` are supported by auto-discovery at this time
-  # AWS: Set tags as described in https://github.com/kubernetes/autoscaler/blob/master/cluster-autoscaler/cloudprovider/aws/README.md#auto-discovery-setup
-
-  # autoDiscovery.clusterName -- Enable autodiscovery for `cloudProvider=aws`, for groups matching `autoDiscovery.tags`.
-=======
   # cloudProviders `aws`, `gce`, `azure`, `magnum` and `clusterapi` are supported by auto-discovery at this time
   # AWS: Set tags as described in https://github.com/kubernetes/autoscaler/blob/master/cluster-autoscaler/cloudprovider/aws/README.md#auto-discovery-setup
 
   # autoDiscovery.clusterName -- Enable autodiscovery for `cloudProvider=aws`, for groups matching `autoDiscovery.tags`.
   # autoDiscovery.clusterName -- Enable autodiscovery for `cloudProvider=azure`, using tags defined in https://github.com/kubernetes/autoscaler/blob/master/cluster-autoscaler/cloudprovider/azure/README.md#auto-discovery-setup.
->>>>>>> e8d3e9b1
   # Enable autodiscovery for `cloudProvider=clusterapi`, for groups matching `autoDiscovery.labels`.
   # Enable autodiscovery for `cloudProvider=gce`, but no MIG tagging required.
   # Enable autodiscovery for `cloudProvider=magnum`, for groups matching `autoDiscovery.roles`.
